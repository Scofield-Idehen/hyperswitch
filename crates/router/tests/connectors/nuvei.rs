--- conflicted
+++ resolved
@@ -101,14 +101,7 @@
                 connector_transaction_id: router::types::ResponseId::ConnectorTransactionId(
                     txn_id.unwrap(),
                 ),
-<<<<<<< HEAD
-                ..Default::default()
-            }),
-            Some(PaymentInfo {
-                connector_meta_data: Some(json!({
-=======
                 connector_meta: Some(json!({
->>>>>>> 5c9bec9f
                     "session_token": authorize_response.session_token.unwrap()
                 })),
                 ..Default::default()
@@ -200,14 +193,7 @@
                 connector_transaction_id: router::types::ResponseId::ConnectorTransactionId(
                     txn_id.unwrap(),
                 ),
-<<<<<<< HEAD
-                ..Default::default()
-            }),
-            Some(PaymentInfo {
-                connector_meta_data: Some(json!({
-=======
                 connector_meta: Some(json!({
->>>>>>> 5c9bec9f
                     "session_token": authorize_response.session_token.unwrap()
                 })),
                 ..Default::default()
