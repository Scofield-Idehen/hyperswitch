--- conflicted
+++ resolved
@@ -87,11 +87,7 @@
         connector_name: &str,
         key_store: &domain::MerchantKeyStore,
         object_reference_id: ObjectReferenceId,
-<<<<<<< HEAD
-    ) -> CustomResult<WebhookMerchantSecretDetails, errors::ConnectorError> {
-=======
     ) -> CustomResult<api_models::webhooks::ConnectorWebhookSecrets, errors::ConnectorError> {
->>>>>>> 29fd2eaa
         let merchant_id = merchant_account.merchant_id.as_str();
         let debug_suffix = format!(
             "For merchant_id: {}, and connector_name: {}",
@@ -115,11 +111,7 @@
             )
             .await;
 
-<<<<<<< HEAD
-        let (merchant_secret, additional_secret) = match merchant_connector_account_result {
-=======
         let connector_webhook_secrets = match merchant_connector_account_result {
->>>>>>> 29fd2eaa
             Ok(mca) => match mca.connector_webhook_details {
                 Some(merchant_connector_webhook_details) => {
                     let connector_webhook_details = merchant_connector_webhook_details
@@ -135,16 +127,6 @@
                                 debug_suffix
                             )
                         })?;
-<<<<<<< HEAD
-                    (
-                        connector_webhook_details.merchant_secret.expose(),
-                        connector_webhook_details
-                            .additional_secret
-                            .map(|secret| secret.expose()),
-                    )
-                }
-                None => (default_secret, None),
-=======
                     api_models::webhooks::ConnectorWebhookSecrets {
                         secret: connector_webhook_details
                             .merchant_secret
@@ -157,7 +139,6 @@
                     secret: default_secret.into_bytes(),
                     additional_secret: None,
                 },
->>>>>>> 29fd2eaa
             },
             Err(err) => {
                 logger::error!(
@@ -165,14 +146,10 @@
                     debug_suffix
                 );
                 logger::error!("DB error = {:?}", err);
-<<<<<<< HEAD
-                (default_secret, None)
-=======
                 api_models::webhooks::ConnectorWebhookSecrets {
                     secret: default_secret.into_bytes(),
                     additional_secret: None,
                 }
->>>>>>> 29fd2eaa
             }
         };
 
@@ -180,14 +157,7 @@
 
         //If merchant has not set the secret for webhook source verification, "default_secret" is returned.
         //So it will fail during verification step and goes to psync flow.
-<<<<<<< HEAD
-        Ok(WebhookMerchantSecretDetails {
-            merchant_secret: merchant_secret.into_bytes(),
-            additional_secret,
-        })
-=======
         Ok(connector_webhook_secrets)
->>>>>>> 29fd2eaa
     }
 
     fn get_webhook_source_verification_signature(
@@ -220,14 +190,7 @@
             .get_webhook_source_verification_algorithm(request)
             .change_context(errors::ConnectorError::WebhookSourceVerificationFailed)?;
 
-<<<<<<< HEAD
         let webhooks_merchant_secret = self
-=======
-        let signature = self
-            .get_webhook_source_verification_signature(request)
-            .change_context(errors::ConnectorError::WebhookSourceVerificationFailed)?;
-        let connector_webhook_secrets = self
->>>>>>> 29fd2eaa
             .get_webhook_source_verification_merchant_secret(
                 db,
                 merchant_account,
@@ -246,24 +209,16 @@
             .get_webhook_source_verification_message(
                 request,
                 &merchant_account.merchant_id,
-<<<<<<< HEAD
                 &webhooks_merchant_secret,
-=======
-                &connector_webhook_secrets.secret,
->>>>>>> 29fd2eaa
             )
             .change_context(errors::ConnectorError::WebhookSourceVerificationFailed)?;
 
         algorithm
-<<<<<<< HEAD
             .verify_signature(
                 &webhooks_merchant_secret.merchant_secret,
                 &signature,
                 &message,
             )
-=======
-            .verify_signature(&connector_webhook_secrets.secret, &signature, &message)
->>>>>>> 29fd2eaa
             .change_context(errors::ConnectorError::WebhookSourceVerificationFailed)
     }
 
