--- conflicted
+++ resolved
@@ -160,13 +160,10 @@
             .await
             .change_context(errors::ConnectorError::WebhookSourceVerificationFailed)?;
 
-<<<<<<< HEAD
         let signature = self
             .get_webhook_source_verification_signature(request, &connector_webhook_secrets)
             .change_context(errors::ConnectorError::WebhookSourceVerificationFailed)?;
 
-=======
->>>>>>> 5c5058de
         let message = self
             .get_webhook_source_verification_message(
                 request,
