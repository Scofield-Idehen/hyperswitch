--- conflicted
+++ resolved
@@ -36,10 +36,6 @@
 impl api::RefundExecute for Nexinets {}
 impl api::RefundSync for Nexinets {}
 
-<<<<<<< HEAD
-impl<Flow: operations::Flow, Request, Response> ConnectorCommonExt<Flow, Request, Response>
-    for Nexinets
-=======
 impl Nexinets {
     pub fn connector_transaction_id(
         &self,
@@ -50,8 +46,8 @@
     }
 }
 
-impl<Flow, Request, Response> ConnectorCommonExt<Flow, Request, Response> for Nexinets
->>>>>>> e3fcfdd3
+impl<Flow: operations::Flow, Request, Response> ConnectorCommonExt<Flow, Request, Response>
+    for Nexinets
 where
     Self: ConnectorIntegration<Flow, Request, Response>,
 {
