--- conflicted
+++ resolved
@@ -8,15 +8,11 @@
 use strum::Display;
 
 use crate::{
-<<<<<<< HEAD
     connector::utils::{self, BrowserInformationData, CardData, PaymentsAuthorizeRequestData},
-    core::{errors, payments::operations::Flow},
-=======
-    connector::utils::{
-        self, BrowserInformationData, CardData, PaymentsAuthorizeRequestData, RouterData,
+    core::{
+        errors::{self, CustomResult},
+        payments::operations::Flow,
     },
-    core::errors::{self, CustomResult},
->>>>>>> 2b71d4d8
     services::{self, Method},
     types::{self, api, storage::enums, transformers::ForeignTryFrom},
     utils::OptionExt,
@@ -566,7 +562,7 @@
     }
 }
 
-impl<F, T> TryFrom<types::ResponseRouterData<F, ApiResponse, T, types::PaymentsResponseData>>
+impl<F: Flow, T> TryFrom<types::ResponseRouterData<F, ApiResponse, T, types::PaymentsResponseData>>
     for types::RouterData<F, T, types::PaymentsResponseData>
 {
     type Error = error_stack::Report<errors::ConnectorError>;
@@ -598,7 +594,8 @@
     }
 }
 
-impl<F, T> TryFrom<types::ResponseRouterData<F, CheckoutResponse, T, types::PaymentsResponseData>>
+impl<F: Flow, T>
+    TryFrom<types::ResponseRouterData<F, CheckoutResponse, T, types::PaymentsResponseData>>
     for types::RouterData<F, T, types::PaymentsResponseData>
 {
     type Error = error_stack::Report<errors::ConnectorError>;
