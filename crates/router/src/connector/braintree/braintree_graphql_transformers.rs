--- conflicted
+++ resolved
@@ -43,7 +43,11 @@
 impl TryFrom<&types::PaymentsAuthorizeRouterData> for BraintreePaymentsRequest {
     type Error = error_stack::Report<errors::ConnectorError>;
     fn try_from(item: &types::PaymentsAuthorizeRouterData) -> Result<Self, Self::Error> {
-<<<<<<< HEAD
+        let metadata: BraintreeMeta =
+            utils::to_connector_meta_from_secret(item.connector_meta_data.clone())?;
+
+        utils::validate_currency(item.request.currency, metadata.merchant_config_currency)?;
+
         match item.request.payment_method_data.clone() {
             api::PaymentMethodData::Card(_) => {
                 const CHARGE_CREDIT_CARD_MUTATION: &str = "mutation ChargeCreditCard($input: ChargeCreditCardInput!) { chargeCreditCard(input: $input) { transaction { id legacyId createdAt amount { value currencyCode } status } } }";
@@ -63,34 +67,13 @@
                                     item.request.amount,
                                     item.request.currency,
                                 )?,
-                            },
-                        },
-=======
-        let metadata: BraintreeMeta =
-            utils::to_connector_meta_from_secret(item.connector_meta_data.clone())?;
-
-        utils::validate_currency(item.request.currency, metadata.merchant_config_currency)?;
-
-        let query = match item.request.is_auto_capture()?{
-            true => "mutation ChargeCreditCard($input: ChargeCreditCardInput!) { chargeCreditCard(input: $input) { transaction { id legacyId createdAt amount { value currencyCode } status } } }".to_string(),
-            false => "mutation authorizeCreditCard($input: AuthorizeCreditCardInput!) { authorizeCreditCard(input: $input) {  transaction { id legacyId amount { value currencyCode } status } } }".to_string(),
-        };
-        Ok(Self {
-            query,
-            variables: VariablePaymentInput {
-                input: PaymentInput {
-                    payment_method_id: item.get_payment_method_token()?,
-                    transaction: TransactionBody {
-                        amount: utils::to_currency_base_unit(
-                            item.request.amount,
-                            item.request.currency,
-                        )?,
-                        merchant_account_id: metadata.merchant_account_id.ok_or(
+                                merchant_account_id: metadata.merchant_account_id.ok_or(
                             errors::ConnectorError::MissingRequiredField {
                                 field_name: "merchant_account_id",
                             },
-                        )?,
->>>>>>> ec338a0c
+                                )?,
+                    },
+                },
                     },
                 })
             }
@@ -400,16 +383,12 @@
 impl<F> TryFrom<&types::RefundsRouterData<F>> for BraintreeRefundRequest {
     type Error = error_stack::Report<errors::ConnectorError>;
     fn try_from(item: &types::RefundsRouterData<F>) -> Result<Self, Self::Error> {
-<<<<<<< HEAD
+        let metadata: BraintreeMeta =
+            utils::to_connector_meta_from_secret(item.connector_meta_data.clone())?;
+
+        utils::validate_currency(item.request.currency, metadata.merchant_config_currency)?;
         const REFUND_TRANSACTION_MUTATION: &str = "mutation refundTransaction($input:  RefundTransactionInput!) { refundTransaction(input: $input) {clientMutationId refund { id legacyId amount { value currencyCode } status } } }";
         let query = REFUND_TRANSACTION_MUTATION.to_string();
-=======
-        let metadata: BraintreeMeta =
-            utils::to_connector_meta_from_secret(item.connector_meta_data.clone())?;
-
-        utils::validate_currency(item.request.currency, metadata.merchant_config_currency)?;
-        let query = "mutation refundTransaction($input:  RefundTransactionInput!) { refundTransaction(input: $input) {clientMutationId refund { id legacyId amount { value currencyCode } status } } }".to_string();
->>>>>>> ec338a0c
         let variables = BraintreeRefundVariables {
             input: BraintreeRefundInput {
                 transaction_id: item.request.connector_transaction_id.clone(),
