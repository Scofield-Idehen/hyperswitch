--- conflicted
+++ resolved
@@ -9,15 +9,11 @@
 use self::bitpay::BitpayWebhookDetails;
 use crate::{
     configs::settings,
-<<<<<<< HEAD
+    consts,
     core::{
         errors::{self, CustomResult},
         payments::operations::Flow,
     },
-=======
-    consts,
-    core::errors::{self, CustomResult},
->>>>>>> 2b71d4d8
     headers,
     services::{
         self,
