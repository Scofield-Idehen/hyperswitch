--- conflicted
+++ resolved
@@ -62,12 +62,8 @@
 {
     fn get_headers(
         &self,
-<<<<<<< HEAD
         req: &types::PaymentsSessionRouterData<'_>,
-=======
-        req: &types::PaymentsSessionRouterData,
-        _connectors: &settings::Connectors,
->>>>>>> 4b4a9967
+        _connectors: &settings::Connectors,
     ) -> CustomResult<Vec<(String, String)>, errors::ConnectorError> {
         let mut headers = vec![
             (
@@ -197,12 +193,8 @@
 {
     fn get_headers(
         &self,
-<<<<<<< HEAD
         req: &types::PaymentsSyncRouterData<'_>,
-=======
-        req: &types::PaymentsSyncRouterData,
-        _connectors: &settings::Connectors,
->>>>>>> 4b4a9967
+        _connectors: &settings::Connectors,
     ) -> CustomResult<Vec<(String, String)>, errors::ConnectorError> {
         let mut headers = vec![
             (
@@ -307,12 +299,8 @@
 {
     fn get_headers(
         &self,
-<<<<<<< HEAD
         req: &types::PaymentsAuthorizeRouterData<'_>,
-=======
-        req: &types::PaymentsAuthorizeRouterData,
-        _connectors: &settings::Connectors,
->>>>>>> 4b4a9967
+        _connectors: &settings::Connectors,
     ) -> CustomResult<Vec<(String, String)>, errors::ConnectorError> {
         let mut headers = vec![
             (
@@ -417,12 +405,8 @@
 {
     fn get_headers(
         &self,
-<<<<<<< HEAD
         req: &types::PaymentsCancelRouterData<'_>,
-=======
-        req: &types::PaymentsCancelRouterData,
-        _connectors: &settings::Connectors,
->>>>>>> 4b4a9967
+        _connectors: &settings::Connectors,
     ) -> CustomResult<Vec<(String, String)>, errors::ConnectorError> {
         let mut headers = vec![
             (
@@ -522,12 +506,8 @@
 {
     fn get_headers(
         &self,
-<<<<<<< HEAD
         req: &types::RefundsRouterData<'_, api::Execute>,
-=======
-        req: &types::RefundsRouterData<api::Execute>,
-        _connectors: &settings::Connectors,
->>>>>>> 4b4a9967
+        _connectors: &settings::Connectors,
     ) -> CustomResult<Vec<(String, String)>, errors::ConnectorError> {
         let mut headers = vec![
             (
@@ -622,12 +602,8 @@
 {
     fn get_headers(
         &self,
-<<<<<<< HEAD
         _req: &types::RefundsRouterData<'_, api::RSync>,
-=======
-        _req: &types::RouterData<api::RSync, types::RefundsData, types::RefundsResponseData>,
-        _connectors: &settings::Connectors,
->>>>>>> 4b4a9967
+        _connectors: &settings::Connectors,
     ) -> CustomResult<Vec<(String, String)>, errors::ConnectorError> {
         Err(errors::ConnectorError::NotImplemented("braintree".to_string()).into())
     }
@@ -670,10 +646,7 @@
         &self,
         data: &'rd types::RefundsRouterData<'st, api::RSync>,
         res: types::Response,
-    ) -> CustomResult<
-        types::RefundsRouterData<'st, api::RSync>,
-        errors::ConnectorError,
-    > {
+    ) -> CustomResult<types::RefundsRouterData<'st, api::RSync>, errors::ConnectorError> {
         logger::debug!(target: "router::connector::braintree", response=?res);
         let response: braintree::RefundResponse = res
             .response
