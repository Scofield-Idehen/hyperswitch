--- conflicted
+++ resolved
@@ -1265,136 +1265,14 @@
         }
         payments::PaymentMethodData::Wallet(wallet_data) => {
             let pm_type = ForeignTryFrom::foreign_try_from(wallet_data)?;
-            let wallet_specific_data = StripePaymentMethodData::try_from(wallet_data)?;
+            let wallet_specific_data =
+                StripePaymentMethodData::try_from((wallet_data, payment_method_token))?;
             Ok((
                 wallet_specific_data,
                 pm_type,
                 StripeBillingAddress::default(),
             ))
         }
-<<<<<<< HEAD
-=======
-        payments::PaymentMethodData::Wallet(wallet_data) => match wallet_data {
-            payments::WalletData::ApplePay(applepay_data) => {
-                let mut apple_pay_decrypt_data =
-                    if let Some(types::PaymentMethodToken::ApplePayDecrypt(decrypt_data)) =
-                        payment_method_token
-                    {
-                        let expiry_year_4_digit = Secret::new(format!(
-                            "20{}",
-                            decrypt_data
-                                .clone()
-                                .application_expiration_date
-                                .peek()
-                                .get(0..2)
-                                .ok_or(errors::ConnectorError::RequestEncodingFailed)?
-                        ));
-                        let exp_month = Secret::new(
-                            decrypt_data
-                                .clone()
-                                .application_expiration_date
-                                .peek()
-                                .get(2..4)
-                                .ok_or(errors::ConnectorError::RequestEncodingFailed)?
-                                .to_owned(),
-                        );
-
-                        Some(StripePaymentMethodData::Wallet(
-                            StripeWallet::ApplePayPredecryptToken(Box::new(
-                                StripeApplePayPredecrypt {
-                                    number: decrypt_data.clone().application_primary_account_number,
-                                    exp_year: expiry_year_4_digit,
-                                    exp_month,
-                                    eci: decrypt_data.payment_data.eci_indicator,
-                                    cryptogram: decrypt_data.payment_data.online_payment_cryptogram,
-                                    tokenization_method: "apple_pay".to_string(),
-                                },
-                            )),
-                        ))
-                    } else {
-                        None
-                    };
-
-                if apple_pay_decrypt_data.is_none() {
-                    apple_pay_decrypt_data = Some(StripePaymentMethodData::Wallet(
-                        StripeWallet::ApplepayToken(StripeApplePay {
-                            pk_token: applepay_data
-                                .get_applepay_decoded_payment_data()
-                                .change_context(errors::ConnectorError::RequestEncodingFailed)?,
-                            pk_token_instrument_name: applepay_data
-                                .payment_method
-                                .pm_type
-                                .to_owned(),
-                            pk_token_payment_network: applepay_data
-                                .payment_method
-                                .network
-                                .to_owned(),
-                            pk_token_transaction_id: applepay_data
-                                .transaction_identifier
-                                .to_owned(),
-                        }),
-                    ));
-                };
-                let pmd = apple_pay_decrypt_data
-                    .ok_or(errors::ConnectorError::MissingApplePayTokenData)?;
-                Ok((pmd, None, StripeBillingAddress::default()))
-            }
-
-            payments::WalletData::WeChatPayQr(_) => Ok((
-                StripePaymentMethodData::Wallet(StripeWallet::WechatpayPayment(WechatpayPayment {
-                    client: WechatClient::Web,
-                    payment_method_data_type: StripePaymentMethodType::Wechatpay,
-                })),
-                Some(StripePaymentMethodType::Wechatpay),
-                StripeBillingAddress::default(),
-            )),
-            payments::WalletData::AliPayRedirect(_) => Ok((
-                StripePaymentMethodData::Wallet(StripeWallet::AlipayPayment(AlipayPayment {
-                    payment_method_data_type: StripePaymentMethodType::Alipay,
-                })),
-                Some(StripePaymentMethodType::Alipay),
-                StripeBillingAddress::default(),
-            )),
-            payments::WalletData::CashappQr(_) => Ok((
-                StripePaymentMethodData::Wallet(StripeWallet::Cashapp(CashappPayment {
-                    payment_method_data_type: StripePaymentMethodType::Cashapp,
-                })),
-                Some(StripePaymentMethodType::Cashapp),
-                StripeBillingAddress::default(),
-            )),
-            payments::WalletData::GooglePay(gpay_data) => Ok((
-                StripePaymentMethodData::try_from(gpay_data)?,
-                Some(StripePaymentMethodType::Card),
-                StripeBillingAddress::default(),
-            )),
-            payments::WalletData::AliPayQr(_)
-            | payments::WalletData::AliPayHkRedirect(_)
-            | payments::WalletData::MomoRedirect(_)
-            | payments::WalletData::KakaoPayRedirect(_)
-            | payments::WalletData::GoPayRedirect(_)
-            | payments::WalletData::GcashRedirect(_)
-            | payments::WalletData::ApplePayRedirect(_)
-            | payments::WalletData::ApplePayThirdPartySdk(_)
-            | payments::WalletData::DanaRedirect {}
-            | payments::WalletData::GooglePayRedirect(_)
-            | payments::WalletData::GooglePayThirdPartySdk(_)
-            | payments::WalletData::MbWayRedirect(_)
-            | payments::WalletData::MobilePayRedirect(_)
-            | payments::WalletData::PaypalRedirect(_)
-            | payments::WalletData::PaypalSdk(_)
-            | payments::WalletData::SamsungPay(_)
-            | payments::WalletData::TwintRedirect {}
-            | payments::WalletData::VippsRedirect {}
-            | payments::WalletData::TouchNGoRedirect(_)
-            | payments::WalletData::SwishQr(_)
-            | payments::WalletData::WeChatPayRedirect(_) => {
-                Err(errors::ConnectorError::NotImplemented(
-                    connector_util::get_unimplemented_payment_method_error_message("stripe"),
-                )
-                .into())
-            }
-        },
->>>>>>> a81bfe28
         payments::PaymentMethodData::BankDebit(bank_debit_data) => {
             let (pm_type, bank_debit_data, billing_address) = get_bank_debit_data(bank_debit_data);
 
@@ -1574,21 +1452,78 @@
     }
 }
 
-impl TryFrom<&payments::WalletData> for StripePaymentMethodData {
+impl TryFrom<(&payments::WalletData, Option<types::PaymentMethodToken>)>
+    for StripePaymentMethodData
+{
     type Error = error_stack::Report<errors::ConnectorError>;
-    fn try_from(wallet_data: &payments::WalletData) -> Result<Self, Self::Error> {
+    fn try_from(
+        (wallet_data, payment_method_token): (
+            &payments::WalletData,
+            Option<types::PaymentMethodToken>,
+        ),
+    ) -> Result<Self, Self::Error> {
         match wallet_data {
-            payments::WalletData::ApplePay(applepay_data) => Ok({
-                let pk_token = applepay_data
-                    .get_applepay_decoded_payment_data()
-                    .change_context(errors::ConnectorError::RequestEncodingFailed)?;
-                Self::Wallet(StripeWallet::ApplepayToken(StripeApplePay {
-                    pk_token,
-                    pk_token_instrument_name: applepay_data.payment_method.pm_type.to_owned(),
-                    pk_token_payment_network: applepay_data.payment_method.network.to_owned(),
-                    pk_token_transaction_id: applepay_data.transaction_identifier.to_owned(),
-                }))
-            }),
+            payments::WalletData::ApplePay(applepay_data) => {
+                let mut apple_pay_decrypt_data =
+                    if let Some(types::PaymentMethodToken::ApplePayDecrypt(decrypt_data)) =
+                        payment_method_token
+                    {
+                        let expiry_year_4_digit = Secret::new(format!(
+                            "20{:?}",
+                            decrypt_data
+                                .clone()
+                                .application_expiration_date
+                                .peek()
+                                .get(0..2)
+                                .ok_or(errors::ConnectorError::RequestEncodingFailed)?
+                        ));
+                        let exp_month = Secret::new(
+                            decrypt_data
+                                .clone()
+                                .application_expiration_date
+                                .peek()
+                                .get(2..4)
+                                .ok_or(errors::ConnectorError::RequestEncodingFailed)?
+                                .to_owned(),
+                        );
+
+                        Some(Self::Wallet(StripeWallet::ApplePayPredecryptToken(
+                            Box::new(StripeApplePayPredecrypt {
+                                number: decrypt_data.clone().application_primary_account_number,
+                                exp_year: expiry_year_4_digit,
+                                exp_month,
+                                eci: decrypt_data.payment_data.eci_indicator,
+                                cryptogram: decrypt_data.payment_data.online_payment_cryptogram,
+                                tokenization_method: "apple_pay".to_string(),
+                            }),
+                        )))
+                    } else {
+                        None
+                    };
+
+                if apple_pay_decrypt_data.is_none() {
+                    apple_pay_decrypt_data =
+                        Some(Self::Wallet(StripeWallet::ApplepayToken(StripeApplePay {
+                            pk_token: applepay_data
+                                .get_applepay_decoded_payment_data()
+                                .change_context(errors::ConnectorError::RequestEncodingFailed)?,
+                            pk_token_instrument_name: applepay_data
+                                .payment_method
+                                .pm_type
+                                .to_owned(),
+                            pk_token_payment_network: applepay_data
+                                .payment_method
+                                .network
+                                .to_owned(),
+                            pk_token_transaction_id: applepay_data
+                                .transaction_identifier
+                                .to_owned(),
+                        })));
+                };
+                let pmd = apple_pay_decrypt_data
+                    .ok_or(errors::ConnectorError::MissingApplePayTokenData)?;
+                Ok(pmd)
+            }
             payments::WalletData::WeChatPayQr(_) => Ok(Self::Wallet(
                 StripeWallet::WechatpayPayment(WechatpayPayment {
                     client: WechatClient::Web,
@@ -2022,18 +1957,11 @@
 impl TryFrom<&types::TokenizationRouterData> for TokenRequest {
     type Error = error_stack::Report<errors::ConnectorError>;
     fn try_from(item: &types::TokenizationRouterData) -> Result<Self, Self::Error> {
-<<<<<<< HEAD
-        let payment_data =
-            create_stripe_payment_method(&item.request.payment_method_data, item.auth_type)?;
-=======
         let payment_data = create_stripe_payment_method(
-            None,
-            None,
             &item.request.payment_method_data,
             item.auth_type,
             item.payment_method_token.clone(),
         )?;
->>>>>>> a81bfe28
         Ok(Self {
             token_data: payment_data.0,
         })
@@ -3367,7 +3295,7 @@
                 Ok(Self::try_from(bank_redirect_data)?)
             }
             payments::PaymentMethodData::Wallet(ref wallet_data) => {
-                Ok(Self::try_from(wallet_data)?)
+                Ok(Self::try_from((wallet_data, None))?)
             }
             api::PaymentMethodData::BankDebit(bank_debit_data) => {
                 let (_pm_type, bank_data, _) = get_bank_debit_data(&bank_debit_data);
