--- conflicted
+++ resolved
@@ -100,7 +100,6 @@
             .await
     }
 
-<<<<<<< HEAD
     async fn insert_address_payments(
         &self,
         _payment_id: &str,
@@ -126,10 +125,6 @@
     }
 
     async fn insert_address_customers(
-=======
-    #[instrument(skip_all)]
-    async fn insert_address(
->>>>>>> 2fc0efc5
         &self,
         address: domain::Address,
         key_store: &domain::MerchantKeyStore,
@@ -243,7 +238,6 @@
         }
     }
 
-<<<<<<< HEAD
     async fn insert_address_payments(
         &self,
         _payment_id: &str,
@@ -265,10 +259,6 @@
     }
 
     async fn insert_address_customers(
-=======
-    #[instrument(skip_all)]
-    async fn insert_address(
->>>>>>> 2fc0efc5
         &self,
         address_new: domain::Address,
         key_store: &domain::MerchantKeyStore,
