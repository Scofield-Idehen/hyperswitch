pub mod access_token;
pub mod customers;
pub mod flows;
pub mod helpers;
pub mod operations;
pub mod tokenization;
pub mod transformers;
pub mod types;

use std::{fmt::Debug, marker::PhantomData, ops::Deref, time::Instant};

use api_models::payments::HeaderPayload;
use common_utils::{ext_traits::AsyncExt, pii};
use data_models::mandates::MandateData;
use diesel_models::{ephemeral_key, fraud_check::FraudCheck};
use error_stack::{IntoReport, ResultExt};
use futures::future::join_all;
#[cfg(feature = "kms")]
use helpers::ApplePayData;
use masking::Secret;
use router_env::{instrument, tracing};
use scheduler::{db::process_tracker::ProcessTrackerExt, errors as sch_errors, utils as pt_utils};
use time;

pub use self::operations::{
    PaymentApprove, PaymentCancel, PaymentCapture, PaymentConfirm, PaymentCreate,
    PaymentMethodValidate, PaymentReject, PaymentResponse, PaymentSession, PaymentStatus,
    PaymentUpdate,
};
use self::{
    flows::{ConstructFlowSpecificData, Feature},
    operations::{payment_complete_authorize, BoxedOperation, Operation},
};
use super::errors::StorageErrorExt;
<<<<<<< HEAD
#[cfg(feature = "api_locking")]
use crate::core::api_locking::{self, GetLockingInput};
=======
#[cfg(feature = "olap")]
use crate::types::transformers::ForeignFrom;
>>>>>>> a58cccc5
use crate::{
    configs::settings::PaymentMethodTypeTokenFilter,
    core::{
        errors::{self, CustomResult, RouterResponse, RouterResult},
        utils,
    },
    db::StorageInterface,
    logger,
    routes::{metrics, payment_methods::ParentPaymentMethodToken, AppState},
    services::{self, api::Authenticate},
    types::{
        self as router_types, api, domain,
        storage::{self, enums as storage_enums},
    },
    utils::{add_connector_http_status_code_metrics, Encode, OptionExt, ValueExt},
    workflows::payment_sync,
};

#[allow(clippy::too_many_arguments)]
#[instrument(skip_all, fields(payment_id, merchant_id))]
pub async fn payments_operation_core<F, Req, Op, FData>(
    state: &AppState,
    merchant_account: domain::MerchantAccount,
    key_store: domain::MerchantKeyStore,
    operation: Op,
    req: Req,
    call_connector_action: CallConnectorAction,
    auth_flow: services::AuthFlow,
    header_payload: HeaderPayload,
) -> RouterResult<(PaymentData<F>, Req, Option<domain::Customer>, Option<u16>)>
where
    F: Send + Clone + Sync,
    Req: Authenticate,
    Op: Operation<F, Req> + Send + Sync,

    // To create connector flow specific interface data
    PaymentData<F>: ConstructFlowSpecificData<F, FData, router_types::PaymentsResponseData>,
    router_types::RouterData<F, FData, router_types::PaymentsResponseData>: Feature<F, FData>,

    // To construct connector flow specific api
    dyn router_types::api::Connector:
        services::api::ConnectorIntegration<F, FData, router_types::PaymentsResponseData>,

    // To perform router related operation for PaymentResponse
    PaymentResponse: Operation<F, FData>,
    FData: Send + Sync,
{
    let operation: BoxedOperation<'_, F, Req> = Box::new(operation);

    tracing::Span::current().record("merchant_id", merchant_account.merchant_id.as_str());
    let (operation, validate_result) = operation
        .to_validate_request()?
        .validate_request(&req, &merchant_account)?;

    tracing::Span::current().record("payment_id", &format!("{}", validate_result.payment_id));

    #[cfg(feature = "api_locking")]
    let acquired_lock =
        api_locking::get_key_and_lock_resource(state, validate_result.get_locking_input()?, true)
            .await?
            .is_acquired()?;

    let (operation, mut payment_data, customer_details) = operation
        .to_get_tracker()?
        .get_trackers(
            state,
            &validate_result.payment_id,
            &req,
            validate_result.mandate_type.to_owned(),
            &merchant_account,
            &key_store,
            auth_flow,
        )
        .await?;

    let (operation, customer) = operation
        .to_domain()?
        .get_or_create_customer_details(
            &*state.store,
            &mut payment_data,
            customer_details,
            &key_store,
        )
        .await
        .to_not_found_response(errors::ApiErrorResponse::CustomerNotFound)
        .attach_printable("Failed while fetching/creating customer")?;

    let connector = get_connector_choice(
        &operation,
        state,
        &req,
        &merchant_account,
        &key_store,
        &mut payment_data,
    )
    .await?;

    let schedule_time = match &connector {
        Some(api::ConnectorCallType::Single(connector_data)) => {
            if should_add_task_to_process_tracker(&payment_data) {
                payment_sync::get_sync_process_schedule_time(
                    &*state.store,
                    connector_data.connector.id(),
                    &merchant_account.merchant_id,
                    0,
                )
                .await
                .into_report()
                .change_context(errors::ApiErrorResponse::InternalServerError)
                .attach_printable("Failed while getting process schedule time")?
            } else {
                None
            }
        }
        _ => None,
    };

    payment_data = tokenize_in_router_when_confirm_false(
        state,
        &operation,
        &mut payment_data,
        &validate_result,
    )
    .await?;

    let updated_customer = call_create_connector_customer_if_required(
        state,
        &customer,
        &merchant_account,
        &key_store,
        &mut payment_data,
    )
    .await?;

    let mut connector_http_status_code = None;

    if let Some(connector_details) = connector {
        payment_data = match connector_details {
            api::ConnectorCallType::Single(connector) => {
                let router_data = call_connector_service(
                    state,
                    &merchant_account,
                    &key_store,
                    connector,
                    &operation,
                    &mut payment_data,
                    &customer,
                    call_connector_action,
                    updated_customer,
                    &validate_result,
                    schedule_time,
                    header_payload,
                )
                .await?;

                let operation = Box::new(PaymentResponse);
                let db = &*state.store;
                connector_http_status_code = router_data.connector_http_status_code;
                //add connector http status code metrics
                add_connector_http_status_code_metrics(connector_http_status_code);
                operation
                    .to_post_update_tracker()?
                    .update_tracker(
                        db,
                        &validate_result.payment_id,
                        payment_data,
                        router_data,
                        merchant_account.storage_scheme,
                    )
                    .await?
            }

            api::ConnectorCallType::Multiple(connectors) => {
                call_multiple_connectors_service(
                    state,
                    &merchant_account,
                    &key_store,
                    connectors,
                    &operation,
                    payment_data,
                    &customer,
                )
                .await?
            }
        };
        payment_data
            .payment_attempt
            .payment_token
            .as_ref()
            .zip(payment_data.payment_attempt.payment_method)
            .map(ParentPaymentMethodToken::create_key_for_token)
            .async_map(|key_for_hyperswitch_token| async move {
                if key_for_hyperswitch_token
                    .should_delete_payment_method_token(payment_data.payment_intent.status)
                {
                    let _ = key_for_hyperswitch_token.delete(state).await;
                }
            })
            .await;
    } else {
        (_, payment_data) = operation
            .to_update_tracker()?
            .update_trackers(
                &*state.store,
                payment_data.clone(),
                customer.clone(),
                validate_result.storage_scheme,
                updated_customer,
                &key_store,
                None,
                header_payload,
            )
            .await?;
    }

<<<<<<< HEAD
    #[cfg(feature = "api_locking")]
    let _ = api_locking::release_lock(state, 3, acquired_lock.to_owned())
        .await
        .map_err(|err| {
            logger::error!(
                "Failed to release lock for {:?}, err = {:?}",
                acquired_lock,
                err
            )
        });

    Ok((payment_data, req, customer))
=======
    Ok((payment_data, req, customer, connector_http_status_code))
>>>>>>> a58cccc5
}

#[allow(clippy::too_many_arguments)]
pub async fn payments_core<F, Res, Req, Op, FData>(
    state: &AppState,
    merchant_account: domain::MerchantAccount,
    key_store: domain::MerchantKeyStore,
    operation: Op,
    req: Req,
    auth_flow: services::AuthFlow,
    call_connector_action: CallConnectorAction,
    header_payload: HeaderPayload,
) -> RouterResponse<Res>
where
    F: Send + Clone + Sync,
    FData: Send + Sync,
    Op: Operation<F, Req> + Send + Sync + Clone,
    Req: Debug + Authenticate,
    Res: transformers::ToResponse<Req, PaymentData<F>, Op>,
    // To create connector flow specific interface data
    PaymentData<F>: ConstructFlowSpecificData<F, FData, router_types::PaymentsResponseData>,
    router_types::RouterData<F, FData, router_types::PaymentsResponseData>: Feature<F, FData>,

    // To construct connector flow specific api
    dyn router_types::api::Connector:
        services::api::ConnectorIntegration<F, FData, router_types::PaymentsResponseData>,

    // To perform router related operation for PaymentResponse
    PaymentResponse: Operation<F, FData>,
{
    let (payment_data, req, customer, connector_http_status_code) = payments_operation_core(
        state,
        merchant_account,
        key_store,
        operation.clone(),
        req,
        call_connector_action,
        auth_flow,
        header_payload,
    )
    .await?;

    Res::generate_response(
        Some(req),
        payment_data,
        customer,
        auth_flow,
        &state.conf.server,
        operation,
        &state.conf.connector_request_reference_id_config,
        connector_http_status_code,
    )
}

fn is_start_pay<Op: Debug>(operation: &Op) -> bool {
    format!("{operation:?}").eq("PaymentStart")
}

#[derive(Clone, Debug)]
pub struct PaymentsRedirectResponseData {
    pub connector: Option<String>,
    pub param: Option<String>,
    pub merchant_id: Option<String>,
    pub json_payload: Option<serde_json::Value>,
    pub resource_id: api::PaymentIdType,
    pub force_sync: bool,
    pub creds_identifier: Option<String>,
}

#[async_trait::async_trait]
pub trait PaymentRedirectFlow: Sync {
    async fn call_payment_flow(
        &self,
        state: &AppState,
        merchant_account: domain::MerchantAccount,
        merchant_key_store: domain::MerchantKeyStore,
        req: PaymentsRedirectResponseData,
        connector_action: CallConnectorAction,
    ) -> RouterResponse<api::PaymentsResponse>;

    fn get_payment_action(&self) -> services::PaymentAction;

    fn generate_response(
        &self,
        payments_response: api_models::payments::PaymentsResponse,
        merchant_account: router_types::domain::MerchantAccount,
        payment_id: String,
        connector: String,
    ) -> RouterResult<api::RedirectionResponse>;

    #[allow(clippy::too_many_arguments)]
    async fn handle_payments_redirect_response(
        &self,
        state: &AppState,
        merchant_account: domain::MerchantAccount,
        key_store: domain::MerchantKeyStore,
        req: PaymentsRedirectResponseData,
    ) -> RouterResponse<api::RedirectionResponse> {
        metrics::REDIRECTION_TRIGGERED.add(
            &metrics::CONTEXT,
            1,
            &[
                metrics::request::add_attributes(
                    "connector",
                    req.connector.to_owned().unwrap_or("null".to_string()),
                ),
                metrics::request::add_attributes(
                    "merchant_id",
                    merchant_account.merchant_id.to_owned(),
                ),
            ],
        );
        let connector = req.connector.clone().get_required_value("connector")?;

        let query_params = req.param.clone().get_required_value("param")?;

        let resource_id = api::PaymentIdTypeExt::get_payment_intent_id(&req.resource_id)
            .change_context(errors::ApiErrorResponse::MissingRequiredField {
                field_name: "payment_id",
            })?;

        let connector_data = api::ConnectorData::get_connector_by_name(
            &state.conf.connectors,
            &connector,
            api::GetToken::Connector,
        )?;

        let flow_type = connector_data
            .connector
            .get_flow_type(
                &query_params,
                req.json_payload.clone(),
                self.get_payment_action(),
            )
            .change_context(errors::ApiErrorResponse::InternalServerError)
            .attach_printable("Failed to decide the response flow")?;

        let response = self
            .call_payment_flow(
                state,
                merchant_account.clone(),
                key_store,
                req.clone(),
                flow_type,
            )
            .await;

        let payments_response = match response? {
            services::ApplicationResponse::Json(response) => Ok(response),
            services::ApplicationResponse::JsonWithHeaders((response, _)) => Ok(response),
            _ => Err(errors::ApiErrorResponse::InternalServerError)
                .into_report()
                .attach_printable("Failed to get the response in json"),
        }?;

        let result =
            self.generate_response(payments_response, merchant_account, resource_id, connector)?;

        Ok(services::ApplicationResponse::JsonForRedirection(result))
    }
}

#[derive(Clone, Debug)]
pub struct PaymentRedirectCompleteAuthorize;

#[async_trait::async_trait]
impl PaymentRedirectFlow for PaymentRedirectCompleteAuthorize {
    async fn call_payment_flow(
        &self,
        state: &AppState,
        merchant_account: domain::MerchantAccount,
        merchant_key_store: domain::MerchantKeyStore,
        req: PaymentsRedirectResponseData,
        connector_action: CallConnectorAction,
    ) -> RouterResponse<api::PaymentsResponse> {
        let payment_confirm_req = api::PaymentsRequest {
            payment_id: Some(req.resource_id.clone()),
            merchant_id: req.merchant_id.clone(),
            feature_metadata: Some(api_models::payments::FeatureMetadata {
                redirect_response: Some(api_models::payments::RedirectResponse {
                    param: req.param.map(Secret::new),
                    json_payload: Some(req.json_payload.unwrap_or(serde_json::json!({})).into()),
                }),
            }),
            ..Default::default()
        };
        payments_core::<api::CompleteAuthorize, api::PaymentsResponse, _, _, _>(
            state,
            merchant_account,
            merchant_key_store,
            payment_complete_authorize::CompleteAuthorize,
            payment_confirm_req,
            services::api::AuthFlow::Merchant,
            connector_action,
            HeaderPayload::default(),
        )
        .await
    }

    fn get_payment_action(&self) -> services::PaymentAction {
        services::PaymentAction::CompleteAuthorize
    }

    fn generate_response(
        &self,
        payments_response: api_models::payments::PaymentsResponse,
        merchant_account: router_types::domain::MerchantAccount,
        payment_id: String,
        connector: String,
    ) -> RouterResult<api::RedirectionResponse> {
        // There might be multiple redirections needed for some flows
        // If the status is requires customer action, then send the startpay url again
        // The redirection data must have been provided and updated by the connector
        match payments_response.status {
            api_models::enums::IntentStatus::RequiresCustomerAction => {
                let startpay_url = payments_response
                    .next_action
                    .and_then(|next_action_data| match next_action_data {
                        api_models::payments::NextActionData::RedirectToUrl { redirect_to_url } => Some(redirect_to_url),
                        api_models::payments::NextActionData::DisplayBankTransferInformation { .. } => None,
                        api_models::payments::NextActionData::ThirdPartySdkSessionToken { .. } => None,
                        api_models::payments::NextActionData::QrCodeInformation{..} => None,
                        api_models::payments::NextActionData::DisplayVoucherInformation{ .. } => None,
                        api_models::payments::NextActionData::WaitScreenInformation{..} => None,
                    })
                    .ok_or(errors::ApiErrorResponse::InternalServerError)
                    .into_report()
                    .attach_printable(
                        "did not receive redirect to url when status is requires customer action",
                    )?;
                Ok(api::RedirectionResponse {
                    return_url: String::new(),
                    params: vec![],
                    return_url_with_query_params: startpay_url,
                    http_method: "GET".to_string(),
                    headers: vec![],
                })
            }
            // If the status is terminal status, then redirect to merchant return url to provide status
            api_models::enums::IntentStatus::Succeeded
            | api_models::enums::IntentStatus::Failed
            | api_models::enums::IntentStatus::Cancelled | api_models::enums::IntentStatus::RequiresCapture| api_models::enums::IntentStatus::Processing=> helpers::get_handle_response_url(
                payment_id,
                &merchant_account,
                payments_response,
                connector,
            ),
            _ => Err(errors::ApiErrorResponse::InternalServerError).into_report().attach_printable_lazy(|| format!("Could not proceed with payment as payment status {} cannot be handled during redirection",payments_response.status))?
        }
    }
}

#[derive(Clone, Debug)]
pub struct PaymentRedirectSync;

#[async_trait::async_trait]
impl PaymentRedirectFlow for PaymentRedirectSync {
    async fn call_payment_flow(
        &self,
        state: &AppState,
        merchant_account: domain::MerchantAccount,
        merchant_key_store: domain::MerchantKeyStore,
        req: PaymentsRedirectResponseData,
        connector_action: CallConnectorAction,
    ) -> RouterResponse<api::PaymentsResponse> {
        let payment_sync_req = api::PaymentsRetrieveRequest {
            resource_id: req.resource_id,
            merchant_id: req.merchant_id,
            param: req.param,
            force_sync: req.force_sync,
            connector: req.connector,
            merchant_connector_details: req.creds_identifier.map(|creds_id| {
                api::MerchantConnectorDetailsWrap {
                    creds_identifier: creds_id,
                    encoded_data: None,
                }
            }),
            client_secret: None,
            expand_attempts: None,
            expand_captures: None,
        };
        payments_core::<api::PSync, api::PaymentsResponse, _, _, _>(
            state,
            merchant_account,
            merchant_key_store,
            PaymentStatus,
            payment_sync_req,
            services::api::AuthFlow::Merchant,
            connector_action,
            HeaderPayload::default(),
        )
        .await
    }

    fn generate_response(
        &self,
        payments_response: api_models::payments::PaymentsResponse,
        merchant_account: router_types::domain::MerchantAccount,
        payment_id: String,
        connector: String,
    ) -> RouterResult<api::RedirectionResponse> {
        helpers::get_handle_response_url(
            payment_id,
            &merchant_account,
            payments_response,
            connector,
        )
    }

    fn get_payment_action(&self) -> services::PaymentAction {
        services::PaymentAction::PSync
    }
}

#[allow(clippy::too_many_arguments)]
pub async fn call_connector_service<F, RouterDReq, ApiRequest>(
    state: &AppState,
    merchant_account: &domain::MerchantAccount,
    key_store: &domain::MerchantKeyStore,
    connector: api::ConnectorData,
    operation: &BoxedOperation<'_, F, ApiRequest>,
    payment_data: &mut PaymentData<F>,
    customer: &Option<domain::Customer>,
    call_connector_action: CallConnectorAction,
    updated_customer: Option<storage::CustomerUpdate>,
    validate_result: &operations::ValidateResult<'_>,
    schedule_time: Option<time::PrimitiveDateTime>,
    header_payload: HeaderPayload,
) -> RouterResult<router_types::RouterData<F, RouterDReq, router_types::PaymentsResponseData>>
where
    F: Send + Clone + Sync,
    RouterDReq: Send + Sync,

    // To create connector flow specific interface data
    PaymentData<F>: ConstructFlowSpecificData<F, RouterDReq, router_types::PaymentsResponseData>,
    router_types::RouterData<F, RouterDReq, router_types::PaymentsResponseData>:
        Feature<F, RouterDReq> + Send,

    // To construct connector flow specific api
    dyn api::Connector:
        services::api::ConnectorIntegration<F, RouterDReq, router_types::PaymentsResponseData>,
{
    let stime_connector = Instant::now();

    let pm_data = payment_data.clone();

    let connector_name = pm_data
        .payment_attempt
        .connector
        .as_ref()
        .get_required_value("connector")?;

    let merchant_connector_account = construct_profile_id_and_get_mca(
        state,
        merchant_account,
        payment_data,
        connector_name,
        key_store,
    )
    .await?;

    let (pd, tokenization_action) = get_connector_tokenization_action_when_confirm_true(
        state,
        operation,
        payment_data,
        validate_result,
        &merchant_connector_account,
    )
    .await?;
    *payment_data = pd;

    let mut router_data = payment_data
        .construct_router_data(
            state,
            connector.connector.id(),
            merchant_account,
            key_store,
            customer,
            &merchant_connector_account,
        )
        .await?;

    let add_access_token_result = router_data
        .add_access_token(state, &connector, merchant_account)
        .await?;

    let mut should_continue_further = access_token::update_router_data_with_access_token_result(
        &add_access_token_result,
        &mut router_data,
        &call_connector_action,
    );

    // Tokenization Action will be DecryptApplePayToken, only when payment method type is Apple Pay
    // and the connector supports Apple Pay predecrypt
    #[cfg(feature = "kms")]
    if matches!(
        tokenization_action,
        TokenizationAction::DecryptApplePayToken
            | TokenizationAction::TokenizeInConnectorAndApplepayPreDecrypt
    ) {
        let apple_pay_data = match payment_data.payment_method_data.clone() {
            Some(api_models::payments::PaymentMethodData::Wallet(
                api_models::payments::WalletData::ApplePay(wallet_data),
            )) => Some(
                ApplePayData::token_json(api_models::payments::WalletData::ApplePay(wallet_data))
                    .change_context(errors::ApiErrorResponse::InternalServerError)?
                    .decrypt(state)
                    .await
                    .change_context(errors::ApiErrorResponse::InternalServerError)?,
            ),
            _ => None,
        };

        let apple_pay_predecrypt = apple_pay_data
            .parse_value::<router_types::ApplePayPredecryptData>("ApplePayPredecryptData")
            .change_context(errors::ApiErrorResponse::InternalServerError)?;

        router_data.payment_method_token = Some(router_types::PaymentMethodToken::ApplePayDecrypt(
            Box::new(apple_pay_predecrypt),
        ));
    }

    let pm_token = router_data
        .add_payment_method_token(state, &connector, &tokenization_action)
        .await?;

    if let Some(payment_method_token) = pm_token.clone() {
        router_data.payment_method_token = Some(router_types::PaymentMethodToken::Token(
            payment_method_token,
        ));
    };

    (router_data, should_continue_further) = complete_preprocessing_steps_if_required(
        state,
        &connector,
        payment_data,
        router_data,
        operation,
        should_continue_further,
    )
    .await?;

    if let Ok(router_types::PaymentsResponseData::PreProcessingResponse {
        session_token: Some(session_token),
        ..
    }) = router_data.response.to_owned()
    {
        payment_data.sessions_token.push(session_token);
    };

    // In case of authorize flow, pre-task and post-tasks are being called in build request
    // if we do not want to proceed further, then the function will return Ok(None, false)
    let (connector_request, should_continue_further) = if should_continue_further {
        // Check if the actual flow specific request can be built with available data
        router_data
            .build_flow_specific_connector_request(state, &connector, call_connector_action.clone())
            .await?
    } else {
        (None, false)
    };

    if should_add_task_to_process_tracker(payment_data) {
        operation
            .to_domain()?
            .add_task_to_process_tracker(
                state,
                &payment_data.payment_attempt,
                validate_result.requeue,
                schedule_time,
            )
            .await
            .map_err(|error| logger::error!(process_tracker_error=?error))
            .ok();
    }

    // Update the payment trackers just before calling the connector
    // Since the request is already built in the previous step,
    // there should be no error in request construction from hyperswitch end
    (_, *payment_data) = operation
        .to_update_tracker()?
        .update_trackers(
            &*state.store,
            payment_data.clone(),
            customer.clone(),
            merchant_account.storage_scheme,
            updated_customer,
            key_store,
            None,
            header_payload,
        )
        .await?;

    let router_data_res = if should_continue_further {
        // The status of payment_attempt and intent will be updated in the previous step
        // update this in router_data.
        // This is added because few connector integrations do not update the status,
        // and rely on previous status set in router_data
        router_data.status = payment_data.payment_attempt.status;
        router_data
            .decide_flows(
                state,
                &connector,
                customer,
                call_connector_action,
                merchant_account,
                connector_request,
                key_store,
            )
            .await
    } else {
        Ok(router_data)
    };

    let etime_connector = Instant::now();
    let duration_connector = etime_connector.saturating_duration_since(stime_connector);
    tracing::info!(duration = format!("Duration taken: {}", duration_connector.as_millis()));

    router_data_res
}

pub async fn call_multiple_connectors_service<F, Op, Req>(
    state: &AppState,
    merchant_account: &domain::MerchantAccount,
    key_store: &domain::MerchantKeyStore,
    connectors: Vec<api::SessionConnectorData>,
    _operation: &Op,
    mut payment_data: PaymentData<F>,
    customer: &Option<domain::Customer>,
) -> RouterResult<PaymentData<F>>
where
    Op: Debug,
    F: Send + Clone,

    // To create connector flow specific interface data
    PaymentData<F>: ConstructFlowSpecificData<F, Req, router_types::PaymentsResponseData>,
    router_types::RouterData<F, Req, router_types::PaymentsResponseData>: Feature<F, Req>,

    // To construct connector flow specific api
    dyn api::Connector:
        services::api::ConnectorIntegration<F, Req, router_types::PaymentsResponseData>,

    // To perform router related operation for PaymentResponse
    PaymentResponse: Operation<F, Req>,
{
    let call_connectors_start_time = Instant::now();
    let mut join_handlers = Vec::with_capacity(connectors.len());

    for session_connector_data in connectors.iter() {
        let connector_id = session_connector_data.connector.connector.id();

        let merchant_connector_account = construct_profile_id_and_get_mca(
            state,
            merchant_account,
            &mut payment_data,
            &session_connector_data.connector.connector_name.to_string(),
            key_store,
        )
        .await?;

        let router_data = payment_data
            .construct_router_data(
                state,
                connector_id,
                merchant_account,
                key_store,
                customer,
                &merchant_connector_account,
            )
            .await?;

        let res = router_data.decide_flows(
            state,
            &session_connector_data.connector,
            customer,
            CallConnectorAction::Trigger,
            merchant_account,
            None,
            key_store,
        );

        join_handlers.push(res);
    }

    let result = join_all(join_handlers).await;

    for (connector_res, session_connector) in result.into_iter().zip(connectors) {
        let connector_name = session_connector.connector.connector_name.to_string();
        match connector_res {
            Ok(connector_response) => {
                if let Ok(router_types::PaymentsResponseData::SessionResponse {
                    session_token,
                    ..
                }) = connector_response.response
                {
                    // If session token is NoSessionTokenReceived, it is not pushed into the sessions_token as there is no response or there can be some error
                    // In case of error, that error is already logged
                    if !matches!(
                        session_token,
                        api_models::payments::SessionToken::NoSessionTokenReceived,
                    ) {
                        payment_data.sessions_token.push(session_token);
                    }
                }
            }
            Err(connector_error) => {
                logger::error!(
                    "sessions_connector_error {} {:?}",
                    connector_name,
                    connector_error
                );
            }
        }
    }

    let call_connectors_end_time = Instant::now();
    let call_connectors_duration =
        call_connectors_end_time.saturating_duration_since(call_connectors_start_time);
    tracing::info!(duration = format!("Duration taken: {}", call_connectors_duration.as_millis()));

    Ok(payment_data)
}

pub async fn call_create_connector_customer_if_required<F, Req>(
    state: &AppState,
    customer: &Option<domain::Customer>,
    merchant_account: &domain::MerchantAccount,
    key_store: &domain::MerchantKeyStore,
    payment_data: &mut PaymentData<F>,
) -> RouterResult<Option<storage::CustomerUpdate>>
where
    F: Send + Clone + Sync,
    Req: Send + Sync,

    // To create connector flow specific interface data
    PaymentData<F>: ConstructFlowSpecificData<F, Req, router_types::PaymentsResponseData>,
    router_types::RouterData<F, Req, router_types::PaymentsResponseData>: Feature<F, Req> + Send,

    // To construct connector flow specific api
    dyn api::Connector:
        services::api::ConnectorIntegration<F, Req, router_types::PaymentsResponseData>,

    // To perform router related operation for PaymentResponse
    PaymentResponse: Operation<F, Req>,
{
    let connector_name = payment_data.payment_attempt.connector.clone();

    match connector_name {
        Some(connector_name) => {
            let merchant_connector_account = construct_profile_id_and_get_mca(
                state,
                merchant_account,
                payment_data,
                &connector_name,
                key_store,
            )
            .await?;

            let connector = api::ConnectorData::get_connector_by_name(
                &state.conf.connectors,
                &connector_name,
                api::GetToken::Connector,
            )?;

            let connector_label = super::utils::get_connector_label(
                payment_data.payment_intent.business_country,
                payment_data.payment_intent.business_label.as_ref(),
                payment_data.payment_attempt.business_sub_label.as_ref(),
                &connector_name,
            );

            let connector_label = if let Some(connector_label) = connector_label {
                connector_label
            } else {
                let profile_id = utils::get_profile_id_from_business_details(
                    payment_data.payment_intent.business_country,
                    payment_data.payment_intent.business_label.as_ref(),
                    merchant_account,
                    payment_data.payment_intent.profile_id.as_ref(),
                    &*state.store,
                )
                .await
                .attach_printable("Could not find profile id from business details")?;

                format!("{connector_name}_{profile_id}")
            };

            let (should_call_connector, existing_connector_customer_id) =
                customers::should_call_connector_create_customer(
                    state,
                    &connector,
                    customer,
                    &connector_label,
                );

            if should_call_connector {
                // Create customer at connector and update the customer table to store this data
                let router_data = payment_data
                    .construct_router_data(
                        state,
                        connector.connector.id(),
                        merchant_account,
                        key_store,
                        customer,
                        &merchant_connector_account,
                    )
                    .await?;

                let connector_customer_id = router_data
                    .create_connector_customer(state, &connector)
                    .await?;

                let customer_update = customers::update_connector_customer_in_customers(
                    &connector_label,
                    customer.as_ref(),
                    &connector_customer_id,
                )
                .await;

                payment_data.connector_customer_id = connector_customer_id;
                Ok(customer_update)
            } else {
                // Customer already created in previous calls use the same value, no need to update
                payment_data.connector_customer_id =
                    existing_connector_customer_id.map(ToOwned::to_owned);
                Ok(None)
            }
        }
        None => Ok(None),
    }
}

async fn complete_preprocessing_steps_if_required<F, Req, Q>(
    state: &AppState,
    connector: &api::ConnectorData,
    payment_data: &PaymentData<F>,
    mut router_data: router_types::RouterData<F, Req, router_types::PaymentsResponseData>,
    operation: &BoxedOperation<'_, F, Q>,
    should_continue_payment: bool,
) -> RouterResult<(
    router_types::RouterData<F, Req, router_types::PaymentsResponseData>,
    bool,
)>
where
    F: Send + Clone + Sync,
    Req: Send + Sync,
    router_types::RouterData<F, Req, router_types::PaymentsResponseData>: Feature<F, Req> + Send,
    dyn api::Connector:
        services::api::ConnectorIntegration<F, Req, router_types::PaymentsResponseData>,
{
    //TODO: For ACH transfers, if preprocessing_step is not required for connectors encountered in future, add the check
    let router_data_and_should_continue_payment = match payment_data.payment_method_data.clone() {
        Some(api_models::payments::PaymentMethodData::BankTransfer(data)) => match data.deref() {
            api_models::payments::BankTransferData::AchBankTransfer { .. }
            | api_models::payments::BankTransferData::MultibancoBankTransfer { .. }
                if connector.connector_name == router_types::Connector::Stripe =>
            {
                if payment_data.payment_attempt.preprocessing_step_id.is_none() {
                    (
                        router_data.preprocessing_steps(state, connector).await?,
                        false,
                    )
                } else {
                    (router_data, should_continue_payment)
                }
            }
            _ => (router_data, should_continue_payment),
        },
        Some(api_models::payments::PaymentMethodData::Wallet(_)) => {
            if is_preprocessing_required_for_wallets(connector.connector_name.to_string()) {
                (
                    router_data.preprocessing_steps(state, connector).await?,
                    false,
                )
            } else {
                (router_data, should_continue_payment)
            }
        }
        Some(api_models::payments::PaymentMethodData::Card(_)) => {
            if connector.connector_name == router_types::Connector::Payme
                && !matches!(format!("{operation:?}").as_str(), "CompleteAuthorize")
            {
                router_data = router_data.preprocessing_steps(state, connector).await?;

                let is_error_in_response = router_data.response.is_err();
                // If is_error_in_response is true, should_continue_payment should be false, we should throw the error
                (router_data, !is_error_in_response)
            } else {
                (router_data, should_continue_payment)
            }
        }
        _ => (router_data, should_continue_payment),
    };

    Ok(router_data_and_should_continue_payment)
}

pub fn is_preprocessing_required_for_wallets(connector_name: String) -> bool {
    connector_name == *"trustpay" || connector_name == *"payme"
}

pub async fn construct_profile_id_and_get_mca<'a, F>(
    state: &'a AppState,
    merchant_account: &domain::MerchantAccount,
    payment_data: &mut PaymentData<F>,
    connector_id: &str,
    key_store: &domain::MerchantKeyStore,
) -> RouterResult<helpers::MerchantConnectorAccountType>
where
    F: Clone,
{
    let profile_id = utils::get_profile_id_from_business_details(
        payment_data.payment_intent.business_country,
        payment_data.payment_intent.business_label.as_ref(),
        merchant_account,
        payment_data.payment_intent.profile_id.as_ref(),
        &*state.store,
    )
    .await
    .change_context(errors::ApiErrorResponse::InternalServerError)
    .attach_printable("profile_id is not set in payment_intent")?;

    let merchant_connector_account = helpers::get_merchant_connector_account(
        state,
        merchant_account.merchant_id.as_str(),
        payment_data.creds_identifier.to_owned(),
        key_store,
        &profile_id,
        connector_id,
    )
    .await?;

    Ok(merchant_connector_account)
}

fn is_payment_method_tokenization_enabled_for_connector(
    state: &AppState,
    connector_name: &str,
    payment_method: &storage::enums::PaymentMethod,
    payment_method_type: &Option<storage::enums::PaymentMethodType>,
) -> RouterResult<bool> {
    let connector_tokenization_filter = state.conf.tokenization.0.get(connector_name);

    Ok(connector_tokenization_filter
        .map(|connector_filter| {
            connector_filter
                .payment_method
                .clone()
                .contains(payment_method)
                && is_payment_method_type_allowed_for_connector(
                    payment_method_type,
                    connector_filter.payment_method_type.clone(),
                )
        })
        .unwrap_or(false))
}

fn is_apple_pay_predecrypt(
    payment_method_type: &Option<api_models::enums::PaymentMethodType>,
    merchant_connector_account: &Option<helpers::MerchantConnectorAccountType>,
) -> RouterResult<bool> {
    Ok(payment_method_type
        .map(|pmt| match pmt {
            api_models::enums::PaymentMethodType::ApplePay => {
                check_apple_pay_metadata(merchant_connector_account)
            }
            _ => Ok(false),
        })
        .transpose()?
        .unwrap_or(false))
}

fn check_apple_pay_metadata(
    merchant_connector_account: &Option<helpers::MerchantConnectorAccountType>,
) -> RouterResult<bool> {
    let apple_pay_predecrypt = merchant_connector_account
        .clone()
        .and_then(|mca| {
            let metadata = mca.get_metadata();
            metadata.and_then(|apple_pay_metadata| {
                let parsed_metadata: Result<api_models::payments::ApplepaySessionTokenData, _> =
                    apple_pay_metadata.parse_value("ApplepaySessionTokenData");

                parsed_metadata.ok().map(|metadata| match metadata.data {
                    api_models::payments::ApplepaySessionTokenMetadata::ApplePayCombined(
                        apple_pay_combined,
                    ) => match apple_pay_combined {
                        api_models::payments::ApplePayCombinedMetadata::Simplified { .. } => true,
                        api_models::payments::ApplePayCombinedMetadata::Manual { .. } => false,
                    },
                    api_models::payments::ApplepaySessionTokenMetadata::ApplePay(_) => false,
                })
            })
        })
        .unwrap_or(false);
    Ok(apple_pay_predecrypt)
}

fn is_payment_method_type_allowed_for_connector(
    current_pm_type: &Option<storage::enums::PaymentMethodType>,
    pm_type_filter: Option<PaymentMethodTypeTokenFilter>,
) -> bool {
    match (*current_pm_type).zip(pm_type_filter) {
        Some((pm_type, type_filter)) => match type_filter {
            PaymentMethodTypeTokenFilter::AllAccepted => true,
            PaymentMethodTypeTokenFilter::EnableOnly(enabled) => enabled.contains(&pm_type),
            PaymentMethodTypeTokenFilter::DisableOnly(disabled) => !disabled.contains(&pm_type),
        },
        None => true, // Allow all types if payment_method_type is not present
    }
}

async fn decide_payment_method_tokenize_action(
    state: &AppState,
    connector_name: &str,
    payment_method: &storage::enums::PaymentMethod,
    pm_parent_token: Option<&String>,
    is_connector_tokenization_enabled: bool,
    is_apple_pay_predecrypt_supported: bool,
) -> RouterResult<TokenizationAction> {
    match pm_parent_token {
        None => {
            if is_connector_tokenization_enabled && is_apple_pay_predecrypt_supported {
                Ok(TokenizationAction::TokenizeInConnectorAndApplepayPreDecrypt)
            } else if is_connector_tokenization_enabled {
                Ok(TokenizationAction::TokenizeInConnectorAndRouter)
            } else if is_apple_pay_predecrypt_supported {
                Ok(TokenizationAction::DecryptApplePayToken)
            } else {
                Ok(TokenizationAction::TokenizeInRouter)
            }
        }
        Some(token) => {
            let redis_conn = state
                .store
                .get_redis_conn()
                .change_context(errors::ApiErrorResponse::InternalServerError)
                .attach_printable("Failed to get redis connection")?;

            let key = format!(
                "pm_token_{}_{}_{}",
                token.to_owned(),
                payment_method,
                connector_name
            );

            let connector_token_option = redis_conn
                .get_key::<Option<String>>(&key)
                .await
                .change_context(errors::ApiErrorResponse::InternalServerError)
                .attach_printable("Failed to fetch the token from redis")?;

            match connector_token_option {
                Some(connector_token) => Ok(TokenizationAction::ConnectorToken(connector_token)),
                None => {
                    if is_connector_tokenization_enabled && is_apple_pay_predecrypt_supported {
                        Ok(TokenizationAction::TokenizeInConnectorAndApplepayPreDecrypt)
                    } else if is_connector_tokenization_enabled {
                        Ok(TokenizationAction::TokenizeInConnectorAndRouter)
                    } else if is_apple_pay_predecrypt_supported {
                        Ok(TokenizationAction::DecryptApplePayToken)
                    } else {
                        Ok(TokenizationAction::TokenizeInRouter)
                    }
                }
            }
        }
    }
}

#[derive(Clone)]
pub enum TokenizationAction {
    TokenizeInRouter,
    TokenizeInConnector,
    TokenizeInConnectorAndRouter,
    ConnectorToken(String),
    SkipConnectorTokenization,
    DecryptApplePayToken,
    TokenizeInConnectorAndApplepayPreDecrypt,
}

#[allow(clippy::too_many_arguments)]
pub async fn get_connector_tokenization_action_when_confirm_true<F, Req>(
    state: &AppState,
    operation: &BoxedOperation<'_, F, Req>,
    payment_data: &mut PaymentData<F>,
    validate_result: &operations::ValidateResult<'_>,
    merchant_connector_account: &helpers::MerchantConnectorAccountType,
) -> RouterResult<(PaymentData<F>, TokenizationAction)>
where
    F: Send + Clone,
{
    let connector = payment_data.payment_attempt.connector.to_owned();

    let is_mandate = payment_data
        .mandate_id
        .as_ref()
        .and_then(|inner| inner.mandate_reference_id.as_ref())
        .map(|mandate_reference| match mandate_reference {
            api_models::payments::MandateReferenceId::ConnectorMandateId(_) => true,
            api_models::payments::MandateReferenceId::NetworkMandateId(_) => false,
        })
        .unwrap_or(false);

    let payment_data_and_tokenization_action = match connector {
        Some(_) if is_mandate => (
            payment_data.to_owned(),
            TokenizationAction::SkipConnectorTokenization,
        ),
        Some(connector) if is_operation_confirm(&operation) => {
            let payment_method = &payment_data
                .payment_attempt
                .payment_method
                .get_required_value("payment_method")?;
            let payment_method_type = &payment_data.payment_attempt.payment_method_type;

            let is_connector_tokenization_enabled =
                is_payment_method_tokenization_enabled_for_connector(
                    state,
                    &connector,
                    payment_method,
                    payment_method_type,
                )?;

            let is_apple_pay_predecrypt = is_apple_pay_predecrypt(
                payment_method_type,
                &Some(merchant_connector_account.clone()),
            )?;

            let payment_method_action = decide_payment_method_tokenize_action(
                state,
                &connector,
                payment_method,
                payment_data.token.as_ref(),
                is_connector_tokenization_enabled,
                is_apple_pay_predecrypt,
            )
            .await?;

            let connector_tokenization_action = match payment_method_action {
                TokenizationAction::TokenizeInRouter => {
                    let (_operation, payment_method_data) = operation
                        .to_domain()?
                        .make_pm_data(state, payment_data, validate_result.storage_scheme)
                        .await?;
                    payment_data.payment_method_data = payment_method_data;
                    TokenizationAction::SkipConnectorTokenization
                }

                TokenizationAction::TokenizeInConnector => TokenizationAction::TokenizeInConnector,
                TokenizationAction::TokenizeInConnectorAndRouter => {
                    let (_operation, payment_method_data) = operation
                        .to_domain()?
                        .make_pm_data(state, payment_data, validate_result.storage_scheme)
                        .await?;

                    payment_data.payment_method_data = payment_method_data;
                    TokenizationAction::TokenizeInConnector
                }
                TokenizationAction::ConnectorToken(token) => {
                    payment_data.pm_token = Some(token);
                    TokenizationAction::SkipConnectorTokenization
                }
                TokenizationAction::SkipConnectorTokenization => {
                    TokenizationAction::SkipConnectorTokenization
                }
                TokenizationAction::DecryptApplePayToken => {
                    TokenizationAction::DecryptApplePayToken
                }
                TokenizationAction::TokenizeInConnectorAndApplepayPreDecrypt => {
                    TokenizationAction::TokenizeInConnectorAndApplepayPreDecrypt
                }
            };
            (payment_data.to_owned(), connector_tokenization_action)
        }
        _ => (
            payment_data.to_owned(),
            TokenizationAction::SkipConnectorTokenization,
        ),
    };

    Ok(payment_data_and_tokenization_action)
}

pub async fn tokenize_in_router_when_confirm_false<F, Req>(
    state: &AppState,
    operation: &BoxedOperation<'_, F, Req>,
    payment_data: &mut PaymentData<F>,
    validate_result: &operations::ValidateResult<'_>,
) -> RouterResult<PaymentData<F>>
where
    F: Send + Clone,
{
    // On confirm is false and only router related
    let payment_data = if !is_operation_confirm(operation) {
        let (_operation, payment_method_data) = operation
            .to_domain()?
            .make_pm_data(state, payment_data, validate_result.storage_scheme)
            .await?;
        payment_data.payment_method_data = payment_method_data;
        payment_data
    } else {
        payment_data
    };
    Ok(payment_data.to_owned())
}

#[derive(Clone)]
pub enum CallConnectorAction {
    Trigger,
    Avoid,
    StatusUpdate {
        status: storage_enums::AttemptStatus,
        error_code: Option<String>,
        error_message: Option<String>,
    },
    HandleResponse(Vec<u8>),
}

#[derive(Clone, Default, Debug)]
pub struct PaymentAddress {
    pub shipping: Option<api::Address>,
    pub billing: Option<api::Address>,
}

#[derive(Clone)]
pub struct PaymentData<F>
where
    F: Clone,
{
    pub flow: PhantomData<F>,
    pub payment_intent: storage::PaymentIntent,
    pub payment_attempt: storage::PaymentAttempt,
    pub multiple_capture_data: Option<types::MultipleCaptureData>,
    pub connector_response: storage::ConnectorResponse,
    pub amount: api::Amount,
    pub mandate_id: Option<api_models::payments::MandateIds>,
    pub mandate_connector: Option<String>,
    pub currency: storage_enums::Currency,
    pub setup_mandate: Option<MandateData>,
    pub address: PaymentAddress,
    pub token: Option<String>,
    pub confirm: Option<bool>,
    pub force_sync: Option<bool>,
    pub payment_method_data: Option<api::PaymentMethodData>,
    pub refunds: Vec<storage::Refund>,
    pub disputes: Vec<storage::Dispute>,
    pub attempts: Option<Vec<storage::PaymentAttempt>>,
    pub sessions_token: Vec<api::SessionToken>,
    pub card_cvc: Option<Secret<String>>,
    pub email: Option<pii::Email>,
    pub creds_identifier: Option<String>,
    pub pm_token: Option<String>,
    pub connector_customer_id: Option<String>,
    pub recurring_mandate_payment_data: Option<RecurringMandatePaymentData>,
    pub ephemeral_key: Option<ephemeral_key::EphemeralKey>,
    pub redirect_response: Option<api_models::payments::RedirectResponse>,
    pub frm_message: Option<FraudCheck>,
}

#[derive(Debug, Default, Clone)]
pub struct RecurringMandatePaymentData {
    pub payment_method_type: Option<storage_enums::PaymentMethodType>, //required for making recurring payment using saved payment method through stripe
}

#[derive(Debug, Default, Clone)]
pub struct CustomerDetails {
    pub customer_id: Option<String>,
    pub name: Option<Secret<String, masking::WithType>>,
    pub email: Option<pii::Email>,
    pub phone: Option<Secret<String, masking::WithType>>,
    pub phone_country_code: Option<String>,
}

pub fn if_not_create_change_operation<'a, Op, F>(
    status: storage_enums::IntentStatus,
    confirm: Option<bool>,
    current: &'a Op,
) -> BoxedOperation<'_, F, api::PaymentsRequest>
where
    F: Send + Clone,
    Op: Operation<F, api::PaymentsRequest> + Send + Sync,
    &'a Op: Operation<F, api::PaymentsRequest>,
{
    if confirm.unwrap_or(false) {
        Box::new(PaymentConfirm)
    } else {
        match status {
            storage_enums::IntentStatus::RequiresConfirmation
            | storage_enums::IntentStatus::RequiresCustomerAction
            | storage_enums::IntentStatus::RequiresPaymentMethod => Box::new(current),
            _ => Box::new(&PaymentStatus),
        }
    }
}

pub fn is_confirm<'a, F: Clone + Send, R, Op>(
    operation: &'a Op,
    confirm: Option<bool>,
) -> BoxedOperation<'_, F, R>
where
    PaymentConfirm: Operation<F, R>,
    &'a PaymentConfirm: Operation<F, R>,
    Op: Operation<F, R> + Send + Sync,
    &'a Op: Operation<F, R>,
{
    if confirm.unwrap_or(false) {
        Box::new(&PaymentConfirm)
    } else {
        Box::new(operation)
    }
}

pub fn should_call_connector<Op: Debug, F: Clone>(
    operation: &Op,
    payment_data: &PaymentData<F>,
) -> bool {
    match format!("{operation:?}").as_str() {
        "PaymentConfirm" => true,
        "PaymentStart" => {
            !matches!(
                payment_data.payment_intent.status,
                storage_enums::IntentStatus::Failed | storage_enums::IntentStatus::Succeeded
            ) && payment_data
                .connector_response
                .authentication_data
                .is_none()
        }
        "PaymentStatus" => {
            matches!(
                payment_data.payment_intent.status,
                storage_enums::IntentStatus::Processing
                    | storage_enums::IntentStatus::RequiresCustomerAction
                    | storage_enums::IntentStatus::RequiresMerchantAction
                    | storage_enums::IntentStatus::RequiresCapture
                    | storage_enums::IntentStatus::PartiallyCaptured
            ) && payment_data.force_sync.unwrap_or(false)
        }
        "PaymentCancel" => matches!(
            payment_data.payment_intent.status,
            storage_enums::IntentStatus::RequiresCapture
        ),
        "PaymentCapture" => {
            matches!(
                payment_data.payment_intent.status,
                storage_enums::IntentStatus::RequiresCapture
                    | storage_enums::IntentStatus::PartiallyCaptured
            )
        }
        "CompleteAuthorize" => true,
        "PaymentApprove" => true,
        "PaymentSession" => true,
        _ => false,
    }
}

pub fn is_operation_confirm<Op: Debug>(operation: &Op) -> bool {
    matches!(format!("{operation:?}").as_str(), "PaymentConfirm")
}

#[cfg(feature = "olap")]
pub async fn list_payments(
    db: &dyn StorageInterface,
    merchant: domain::MerchantAccount,
    constraints: api::PaymentListConstraints,
) -> RouterResponse<api::PaymentListResponse> {
    use data_models::errors::StorageError;

    helpers::validate_payment_list_request(&constraints)?;
    let merchant_id = &merchant.merchant_id;
    let payment_intents =
        helpers::filter_by_constraints(db, &constraints, merchant_id, merchant.storage_scheme)
            .await
            .to_not_found_response(errors::ApiErrorResponse::PaymentNotFound)?;

    let collected_futures = payment_intents.into_iter().map(|pi| {
        async {
            match db
                .find_payment_attempt_by_payment_id_merchant_id_attempt_id(
                    &pi.payment_id,
                    merchant_id,
                    &pi.active_attempt_id,
                    // since OLAP doesn't have KV. Force to get the data from PSQL.
                    storage_enums::MerchantStorageScheme::PostgresOnly,
                )
                .await
            {
                Ok(pa) => Some(Ok((pi, pa))),
                Err(error) => {
                    if matches!(error.current_context(), StorageError::ValueNotFound(_)) {
                        logger::warn!(
                            ?error,
                            "payment_attempts missing for payment_id : {}",
                            pi.payment_id,
                        );
                        return None;
                    }
                    Some(Err(error))
                }
            }
        }
    });

    //If any of the response are Err, we will get Result<Err(_)>
    let pi_pa_tuple_vec: Result<Vec<(storage::PaymentIntent, storage::PaymentAttempt)>, _> =
        join_all(collected_futures)
            .await
            .into_iter()
            .flatten() //Will ignore `None`, will only flatten 1 level
            .collect::<Result<Vec<(storage::PaymentIntent, storage::PaymentAttempt)>, _>>();
    //Will collect responses in same order async, leading to sorted responses

    //Converting Intent-Attempt array to Response if no error
    let data: Vec<api::PaymentsResponse> = pi_pa_tuple_vec
        .change_context(errors::ApiErrorResponse::InternalServerError)?
        .into_iter()
        .map(ForeignFrom::foreign_from)
        .collect();

    Ok(services::ApplicationResponse::Json(
        api::PaymentListResponse {
            size: data.len(),
            data,
        },
    ))
}
#[cfg(feature = "olap")]
pub async fn apply_filters_on_payments(
    db: &dyn StorageInterface,
    merchant: domain::MerchantAccount,
    constraints: api::PaymentListFilterConstraints,
) -> RouterResponse<api::PaymentListResponseV2> {
    let limit = &constraints.limit;

    helpers::validate_payment_list_request_for_joins(*limit)?;
    let list: Vec<(storage::PaymentIntent, storage::PaymentAttempt)> = db
        .get_filtered_payment_intents_attempt(
            &merchant.merchant_id,
            &constraints.clone().into(),
            merchant.storage_scheme,
        )
        .await
        .to_not_found_response(errors::ApiErrorResponse::PaymentNotFound)?
        .into_iter()
        .map(|(pi, pa)| (pi, pa))
        .collect();

    let data: Vec<api::PaymentsResponse> =
        list.into_iter().map(ForeignFrom::foreign_from).collect();

    let active_attempt_ids = db
        .get_filtered_active_attempt_ids_for_total_count(
            &merchant.merchant_id,
            &constraints.clone().into(),
            merchant.storage_scheme,
        )
        .await
        .to_not_found_response(errors::ApiErrorResponse::InternalServerError)?;

    let total_count = db
        .get_total_count_of_filtered_payment_attempts(
            &merchant.merchant_id,
            &active_attempt_ids,
            constraints.connector,
            constraints.payment_methods,
            merchant.storage_scheme,
        )
        .await
        .change_context(errors::ApiErrorResponse::InternalServerError)?;

    Ok(services::ApplicationResponse::Json(
        api::PaymentListResponseV2 {
            count: data.len(),
            total_count,
            data,
        },
    ))
}

#[cfg(feature = "olap")]
pub async fn get_filters_for_payments(
    db: &dyn StorageInterface,
    merchant: domain::MerchantAccount,
    time_range: api::TimeRange,
) -> RouterResponse<api::PaymentListFilters> {
    let pi = db
        .filter_payment_intents_by_time_range_constraints(
            &merchant.merchant_id,
            &time_range,
            merchant.storage_scheme,
        )
        .await
        .to_not_found_response(errors::ApiErrorResponse::PaymentNotFound)?;

    let filters = db
        .get_filters_for_payments(
            pi.as_slice(),
            &merchant.merchant_id,
            // since OLAP doesn't have KV. Force to get the data from PSQL.
            storage_enums::MerchantStorageScheme::PostgresOnly,
        )
        .await
        .to_not_found_response(errors::ApiErrorResponse::PaymentNotFound)?;

    Ok(services::ApplicationResponse::Json(
        api::PaymentListFilters {
            connector: filters.connector,
            currency: filters.currency,
            status: filters.status,
            payment_method: filters.payment_method,
        },
    ))
}

pub async fn add_process_sync_task(
    db: &dyn StorageInterface,
    payment_attempt: &storage::PaymentAttempt,
    schedule_time: time::PrimitiveDateTime,
) -> Result<(), sch_errors::ProcessTrackerError> {
    let tracking_data = api::PaymentsRetrieveRequest {
        force_sync: true,
        merchant_id: Some(payment_attempt.merchant_id.clone()),
        resource_id: api::PaymentIdType::PaymentAttemptId(payment_attempt.attempt_id.clone()),
        ..Default::default()
    };
    let runner = "PAYMENTS_SYNC_WORKFLOW";
    let task = "PAYMENTS_SYNC";
    let process_tracker_id = pt_utils::get_process_tracker_id(
        runner,
        task,
        &payment_attempt.attempt_id,
        &payment_attempt.merchant_id,
    );
    let process_tracker_entry = <storage::ProcessTracker>::make_process_tracker_new(
        process_tracker_id,
        task,
        runner,
        tracking_data,
        schedule_time,
    )?;

    db.insert_process(process_tracker_entry).await?;
    Ok(())
}

pub async fn reset_process_sync_task(
    db: &dyn StorageInterface,
    payment_attempt: &storage::PaymentAttempt,
    schedule_time: time::PrimitiveDateTime,
) -> Result<(), errors::ProcessTrackerError> {
    let runner = "PAYMENTS_SYNC_WORKFLOW";
    let task = "PAYMENTS_SYNC";
    let process_tracker_id = pt_utils::get_process_tracker_id(
        runner,
        task,
        &payment_attempt.attempt_id,
        &payment_attempt.merchant_id,
    );
    let psync_process = db
        .find_process_by_id(&process_tracker_id)
        .await?
        .ok_or(errors::ProcessTrackerError::ProcessFetchingFailed)?;
    psync_process
        .reset(db.as_scheduler(), schedule_time)
        .await?;
    Ok(())
}

pub fn update_straight_through_routing<F>(
    payment_data: &mut PaymentData<F>,
    request_straight_through: serde_json::Value,
) -> CustomResult<(), errors::ParsingError>
where
    F: Send + Clone,
{
    let _: api::RoutingAlgorithm = request_straight_through
        .clone()
        .parse_value("RoutingAlgorithm")
        .attach_printable("Invalid straight through routing rules format")?;

    payment_data.payment_attempt.straight_through_algorithm = Some(request_straight_through);

    Ok(())
}

pub async fn get_connector_choice<F, Req>(
    operation: &BoxedOperation<'_, F, Req>,
    state: &AppState,
    req: &Req,
    merchant_account: &domain::MerchantAccount,
    key_store: &domain::MerchantKeyStore,
    payment_data: &mut PaymentData<F>,
) -> RouterResult<Option<api::ConnectorCallType>>
where
    F: Send + Clone,
{
    let connector_choice = operation
        .to_domain()?
        .get_connector(
            merchant_account,
            state,
            req,
            &payment_data.payment_intent,
            key_store,
        )
        .await?;

    let connector = if should_call_connector(operation, payment_data) {
        Some(match connector_choice {
            api::ConnectorChoice::SessionMultiple(session_connectors) => {
                api::ConnectorCallType::Multiple(session_connectors)
            }

            api::ConnectorChoice::StraightThrough(straight_through) => connector_selection(
                state,
                merchant_account,
                payment_data,
                Some(straight_through),
            )?,

            api::ConnectorChoice::Decide => {
                connector_selection(state, merchant_account, payment_data, None)?
            }
        })
    } else if let api::ConnectorChoice::StraightThrough(val) = connector_choice {
        update_straight_through_routing(payment_data, val)
            .change_context(errors::ApiErrorResponse::InternalServerError)
            .attach_printable("Failed to update straight through routing algorithm")?;
        None
    } else {
        None
    };

    Ok(connector)
}

pub fn connector_selection<F>(
    state: &AppState,
    merchant_account: &domain::MerchantAccount,
    payment_data: &mut PaymentData<F>,
    request_straight_through: Option<serde_json::Value>,
) -> RouterResult<api::ConnectorCallType>
where
    F: Send + Clone,
{
    if let Some(ref connector_name) = payment_data.payment_attempt.connector {
        let connector_data = api::ConnectorData::get_connector_by_name(
            &state.conf.connectors,
            connector_name,
            api::GetToken::Connector,
        )
        .change_context(errors::ApiErrorResponse::InternalServerError)
        .attach_printable("invalid connector name received in payment attempt")?;

        return Ok(api::ConnectorCallType::Single(connector_data));
    }

    let mut routing_data = storage::RoutingData {
        routed_through: payment_data.payment_attempt.connector.clone(),
        algorithm: payment_data
            .payment_attempt
            .straight_through_algorithm
            .clone()
            .map(|val| val.parse_value("RoutingAlgorithm"))
            .transpose()
            .change_context(errors::ApiErrorResponse::InternalServerError)
            .attach_printable("Invalid straight through algorithm format in payment attempt")?,
    };

    let request_straight_through: Option<api::StraightThroughAlgorithm> = request_straight_through
        .map(|val| val.parse_value("StraightThroughAlgorithm"))
        .transpose()
        .change_context(errors::ApiErrorResponse::InternalServerError)
        .attach_printable("Invalid straight through routing rules format")?;

    let decided_connector = decide_connector(
        state,
        merchant_account,
        request_straight_through,
        &mut routing_data,
    )?;

    let encoded_algorithm = routing_data
        .algorithm
        .map(|algo| Encode::<api::RoutingAlgorithm>::encode_to_value(&algo))
        .transpose()
        .change_context(errors::ApiErrorResponse::InternalServerError)
        .attach_printable("Unable to serialize routing algorithm to serde value")?;

    payment_data.payment_attempt.connector = routing_data.routed_through;
    payment_data.payment_attempt.straight_through_algorithm = encoded_algorithm;

    Ok(decided_connector)
}

pub fn decide_connector(
    state: &AppState,
    merchant_account: &domain::MerchantAccount,
    request_straight_through: Option<api::StraightThroughAlgorithm>,
    routing_data: &mut storage::RoutingData,
) -> RouterResult<api::ConnectorCallType> {
    if let Some(ref connector_name) = routing_data.routed_through {
        let connector_data = api::ConnectorData::get_connector_by_name(
            &state.conf.connectors,
            connector_name.as_str(),
            api::GetToken::Connector,
        )
        .change_context(errors::ApiErrorResponse::InternalServerError)
        .attach_printable("Invalid connector name received in 'routed_through'")?;

        return Ok(api::ConnectorCallType::Single(connector_data));
    }

    if let Some(routing_algorithm) = request_straight_through {
        let connector_name = match &routing_algorithm {
            api::StraightThroughAlgorithm::Single(conn) => conn.to_string(),
        };

        let connector_data = api::ConnectorData::get_connector_by_name(
            &state.conf.connectors,
            &connector_name,
            api::GetToken::Connector,
        )
        .change_context(errors::ApiErrorResponse::InternalServerError)
        .attach_printable("Invalid connector name received in routing algorithm")?;

        routing_data.routed_through = Some(connector_name);
        routing_data.algorithm = Some(routing_algorithm);
        return Ok(api::ConnectorCallType::Single(connector_data));
    }

    if let Some(ref routing_algorithm) = routing_data.algorithm {
        let connector_name = match routing_algorithm {
            api::StraightThroughAlgorithm::Single(conn) => conn.to_string(),
        };

        let connector_data = api::ConnectorData::get_connector_by_name(
            &state.conf.connectors,
            &connector_name,
            api::GetToken::Connector,
        )
        .change_context(errors::ApiErrorResponse::InternalServerError)
        .attach_printable("Invalid connector name received in routing algorithm")?;

        routing_data.routed_through = Some(connector_name);
        return Ok(api::ConnectorCallType::Single(connector_data));
    }

    let routing_algorithm = merchant_account
        .routing_algorithm
        .clone()
        .get_required_value("RoutingAlgorithm")
        .change_context(errors::ApiErrorResponse::PreconditionFailed {
            message: "no routing algorithm has been configured".to_string(),
        })?
        .parse_value::<api::RoutingAlgorithm>("RoutingAlgorithm")
        .change_context(errors::ApiErrorResponse::InternalServerError) // Deserialization failed
        .attach_printable("Unable to deserialize merchant routing algorithm")?;

    let connector_name = match routing_algorithm {
        api::RoutingAlgorithm::Single(conn) => conn.to_string(),
    };

    let connector_data = api::ConnectorData::get_connector_by_name(
        &state.conf.connectors,
        &connector_name,
        api::GetToken::Connector,
    )
    .change_context(errors::ApiErrorResponse::InternalServerError)
    .attach_printable("Routing algorithm gave invalid connector")?;

    routing_data.routed_through = Some(connector_name);

    Ok(api::ConnectorCallType::Single(connector_data))
}

pub fn should_add_task_to_process_tracker<F: Clone>(payment_data: &PaymentData<F>) -> bool {
    let connector = payment_data.payment_attempt.connector.as_deref();

    !matches!(
        (payment_data.payment_attempt.payment_method, connector),
        (
            Some(storage_enums::PaymentMethod::BankTransfer),
            Some("stripe")
        )
    )
}<|MERGE_RESOLUTION|>--- conflicted
+++ resolved
@@ -32,13 +32,12 @@
     operations::{payment_complete_authorize, BoxedOperation, Operation},
 };
 use super::errors::StorageErrorExt;
-<<<<<<< HEAD
 #[cfg(feature = "api_locking")]
 use crate::core::api_locking::{self, GetLockingInput};
-=======
+
 #[cfg(feature = "olap")]
 use crate::types::transformers::ForeignFrom;
->>>>>>> a58cccc5
+
 use crate::{
     configs::settings::PaymentMethodTypeTokenFilter,
     core::{
@@ -254,7 +253,6 @@
             .await?;
     }
 
-<<<<<<< HEAD
     #[cfg(feature = "api_locking")]
     let _ = api_locking::release_lock(state, 3, acquired_lock.to_owned())
         .await
@@ -266,10 +264,7 @@
             )
         });
 
-    Ok((payment_data, req, customer))
-=======
     Ok((payment_data, req, customer, connector_http_status_code))
->>>>>>> a58cccc5
 }
 
 #[allow(clippy::too_many_arguments)]
