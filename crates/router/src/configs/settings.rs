--- conflicted
+++ resolved
@@ -620,17 +620,17 @@
 }
 
 #[derive(Debug, Deserialize, Clone, Default)]
-<<<<<<< HEAD
 pub struct WebhookSourceVerificationCall {
     #[serde(deserialize_with = "connector_deser")]
     pub connectors_with_webhook_source_verification_call: HashSet<api_models::enums::Connector>,
-=======
+}
+
+#[derive(Debug, Deserialize, Clone, Default)]
 pub struct ApplePayDecryptConifg {
     pub apple_pay_ppc: String,
     pub apple_pay_ppc_key: String,
     pub apple_pay_merchant_cert: String,
     pub apple_pay_merchant_cert_key: String,
->>>>>>> 7777c5ca
 }
 
 #[derive(Debug, Deserialize, Clone, Default)]
