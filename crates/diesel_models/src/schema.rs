// @generated automatically by Diesel CLI.

diesel::table! {
    use diesel::sql_types::*;
    use crate::enums::diesel_exports::*;

    address (address_id) {
        id -> Int4,
        #[max_length = 64]
        address_id -> Varchar,
        #[max_length = 128]
        city -> Nullable<Varchar>,
        country -> Nullable<CountryAlpha2>,
        line1 -> Nullable<Bytea>,
        line2 -> Nullable<Bytea>,
        line3 -> Nullable<Bytea>,
        state -> Nullable<Bytea>,
        zip -> Nullable<Bytea>,
        first_name -> Nullable<Bytea>,
        last_name -> Nullable<Bytea>,
        phone_number -> Nullable<Bytea>,
        #[max_length = 8]
        country_code -> Nullable<Varchar>,
        created_at -> Timestamp,
        modified_at -> Timestamp,
        #[max_length = 64]
        customer_id -> Varchar,
        #[max_length = 64]
        merchant_id -> Varchar,
    }
}

diesel::table! {
    use diesel::sql_types::*;
    use crate::enums::diesel_exports::*;

    api_keys (key_id) {
        #[max_length = 64]
        key_id -> Varchar,
        #[max_length = 64]
        merchant_id -> Varchar,
        #[max_length = 64]
        name -> Varchar,
        #[max_length = 256]
        description -> Nullable<Varchar>,
        #[max_length = 128]
        hashed_api_key -> Varchar,
        #[max_length = 16]
        prefix -> Varchar,
        created_at -> Timestamp,
        expires_at -> Nullable<Timestamp>,
        last_used -> Nullable<Timestamp>,
    }
}

diesel::table! {
    use diesel::sql_types::*;
    use crate::enums::diesel_exports::*;

    business_profile (profile_id) {
        #[max_length = 64]
        profile_id -> Varchar,
        #[max_length = 64]
        merchant_id -> Varchar,
        #[max_length = 64]
        profile_name -> Varchar,
        created_at -> Timestamp,
        modified_at -> Timestamp,
        return_url -> Nullable<Text>,
        enable_payment_response_hash -> Bool,
        #[max_length = 255]
        payment_response_hash_key -> Nullable<Varchar>,
        redirect_to_merchant_with_http_post -> Bool,
        webhook_details -> Nullable<Json>,
        metadata -> Nullable<Json>,
        routing_algorithm -> Nullable<Json>,
        intent_fulfillment_time -> Nullable<Int8>,
        frm_routing_algorithm -> Nullable<Jsonb>,
        payout_routing_algorithm -> Nullable<Jsonb>,
        is_recon_enabled -> Bool,
        applepay_verified_domains -> Nullable<Array<Nullable<Text>>>,
    }
}

diesel::table! {
    use diesel::sql_types::*;
    use crate::enums::diesel_exports::*;

    captures (capture_id) {
        #[max_length = 64]
        capture_id -> Varchar,
        #[max_length = 64]
        payment_id -> Varchar,
        #[max_length = 64]
        merchant_id -> Varchar,
        status -> CaptureStatus,
        amount -> Int8,
        currency -> Nullable<Currency>,
        #[max_length = 255]
        connector -> Varchar,
        #[max_length = 255]
        error_message -> Nullable<Varchar>,
        #[max_length = 255]
        error_code -> Nullable<Varchar>,
        #[max_length = 255]
        error_reason -> Nullable<Varchar>,
        tax_amount -> Nullable<Int8>,
        created_at -> Timestamp,
        modified_at -> Timestamp,
        #[max_length = 64]
        authorized_attempt_id -> Varchar,
        #[max_length = 128]
        connector_capture_id -> Nullable<Varchar>,
        capture_sequence -> Int2,
        #[max_length = 128]
        connector_response_reference_id -> Nullable<Varchar>,
    }
}

diesel::table! {
    use diesel::sql_types::*;
    use crate::enums::diesel_exports::*;

    cards_info (card_iin) {
        #[max_length = 16]
        card_iin -> Varchar,
        card_issuer -> Nullable<Text>,
        card_network -> Nullable<Text>,
        card_type -> Nullable<Text>,
        card_subtype -> Nullable<Text>,
        card_issuing_country -> Nullable<Text>,
        #[max_length = 32]
        bank_code_id -> Nullable<Varchar>,
        #[max_length = 32]
        bank_code -> Nullable<Varchar>,
        #[max_length = 32]
        country_code -> Nullable<Varchar>,
        date_created -> Timestamp,
        last_updated -> Nullable<Timestamp>,
        last_updated_provider -> Nullable<Text>,
    }
}

diesel::table! {
    use diesel::sql_types::*;
    use crate::enums::diesel_exports::*;

    configs (key) {
        id -> Int4,
        #[max_length = 255]
        key -> Varchar,
        config -> Text,
    }
}

diesel::table! {
    use diesel::sql_types::*;
    use crate::enums::diesel_exports::*;

    connector_response (id) {
        id -> Int4,
        #[max_length = 64]
        payment_id -> Varchar,
        #[max_length = 64]
        merchant_id -> Varchar,
        #[max_length = 64]
        attempt_id -> Varchar,
        created_at -> Timestamp,
        modified_at -> Timestamp,
        #[max_length = 64]
        connector_name -> Nullable<Varchar>,
        #[max_length = 128]
        connector_transaction_id -> Nullable<Varchar>,
        authentication_data -> Nullable<Json>,
        encoded_data -> Nullable<Text>,
    }
}

diesel::table! {
    use diesel::sql_types::*;
    use crate::enums::diesel_exports::*;

    customers (customer_id, merchant_id) {
        id -> Int4,
        #[max_length = 64]
        customer_id -> Varchar,
        #[max_length = 64]
        merchant_id -> Varchar,
        name -> Nullable<Bytea>,
        email -> Nullable<Bytea>,
        phone -> Nullable<Bytea>,
        #[max_length = 8]
        phone_country_code -> Nullable<Varchar>,
        #[max_length = 255]
        description -> Nullable<Varchar>,
        created_at -> Timestamp,
        metadata -> Nullable<Json>,
        connector_customer -> Nullable<Jsonb>,
        modified_at -> Timestamp,
    }
}

diesel::table! {
    use diesel::sql_types::*;
    use crate::enums::diesel_exports::*;

    dispute (id) {
        id -> Int4,
        #[max_length = 64]
        dispute_id -> Varchar,
        #[max_length = 255]
        amount -> Varchar,
        #[max_length = 255]
        currency -> Varchar,
        dispute_stage -> DisputeStage,
        dispute_status -> DisputeStatus,
        #[max_length = 64]
        payment_id -> Varchar,
        #[max_length = 64]
        attempt_id -> Varchar,
        #[max_length = 255]
        merchant_id -> Varchar,
        #[max_length = 255]
        connector_status -> Varchar,
        #[max_length = 255]
        connector_dispute_id -> Varchar,
        #[max_length = 255]
        connector_reason -> Nullable<Varchar>,
        #[max_length = 255]
        connector_reason_code -> Nullable<Varchar>,
        challenge_required_by -> Nullable<Timestamp>,
        connector_created_at -> Nullable<Timestamp>,
        connector_updated_at -> Nullable<Timestamp>,
        created_at -> Timestamp,
        modified_at -> Timestamp,
        #[max_length = 255]
        connector -> Varchar,
        evidence -> Jsonb,
        #[max_length = 64]
        profile_id -> Nullable<Varchar>,
    }
}

diesel::table! {
    use diesel::sql_types::*;
    use crate::enums::diesel_exports::*;

    events (id) {
        id -> Int4,
        #[max_length = 64]
        event_id -> Varchar,
        event_type -> EventType,
        event_class -> EventClass,
        is_webhook_notified -> Bool,
        #[max_length = 64]
        intent_reference_id -> Nullable<Varchar>,
        #[max_length = 64]
        primary_object_id -> Varchar,
        primary_object_type -> EventObjectType,
        created_at -> Timestamp,
    }
}

diesel::table! {
    use diesel::sql_types::*;
    use crate::enums::diesel_exports::*;

    file_metadata (file_id, merchant_id) {
        #[max_length = 64]
        file_id -> Varchar,
        #[max_length = 255]
        merchant_id -> Varchar,
        #[max_length = 255]
        file_name -> Nullable<Varchar>,
        file_size -> Int4,
        #[max_length = 255]
        file_type -> Varchar,
        #[max_length = 255]
        provider_file_id -> Nullable<Varchar>,
        #[max_length = 255]
        file_upload_provider -> Nullable<Varchar>,
        available -> Bool,
        created_at -> Timestamp,
        #[max_length = 255]
        connector_label -> Nullable<Varchar>,
        #[max_length = 64]
        profile_id -> Nullable<Varchar>,
    }
}

diesel::table! {
    use diesel::sql_types::*;
    use crate::enums::diesel_exports::*;

    fraud_check (frm_id, attempt_id, payment_id, merchant_id) {
        #[max_length = 64]
        frm_id -> Varchar,
        #[max_length = 64]
        payment_id -> Varchar,
        #[max_length = 64]
        merchant_id -> Varchar,
        #[max_length = 64]
        attempt_id -> Varchar,
        created_at -> Timestamp,
        #[max_length = 255]
        frm_name -> Varchar,
        #[max_length = 255]
        frm_transaction_id -> Nullable<Varchar>,
        frm_transaction_type -> FraudCheckType,
        frm_status -> FraudCheckStatus,
        frm_score -> Nullable<Int4>,
        frm_reason -> Nullable<Jsonb>,
        #[max_length = 255]
        frm_error -> Nullable<Varchar>,
        payment_details -> Nullable<Jsonb>,
        metadata -> Nullable<Jsonb>,
        modified_at -> Timestamp,
        #[max_length = 64]
        last_step -> Varchar,
    }
}

diesel::table! {
    use diesel::sql_types::*;
    use crate::enums::diesel_exports::*;

    locker_mock_up (id) {
        id -> Int4,
        #[max_length = 255]
        card_id -> Varchar,
        #[max_length = 255]
        external_id -> Varchar,
        #[max_length = 255]
        card_fingerprint -> Varchar,
        #[max_length = 255]
        card_global_fingerprint -> Varchar,
        #[max_length = 255]
        merchant_id -> Varchar,
        #[max_length = 255]
        card_number -> Varchar,
        #[max_length = 255]
        card_exp_year -> Varchar,
        #[max_length = 255]
        card_exp_month -> Varchar,
        #[max_length = 255]
        name_on_card -> Nullable<Varchar>,
        #[max_length = 255]
        nickname -> Nullable<Varchar>,
        #[max_length = 255]
        customer_id -> Nullable<Varchar>,
        duplicate -> Nullable<Bool>,
        #[max_length = 8]
        card_cvc -> Nullable<Varchar>,
        #[max_length = 64]
        payment_method_id -> Nullable<Varchar>,
        enc_card_data -> Nullable<Text>,
    }
}

diesel::table! {
    use diesel::sql_types::*;
    use crate::enums::diesel_exports::*;

    mandate (id) {
        id -> Int4,
        #[max_length = 64]
        mandate_id -> Varchar,
        #[max_length = 64]
        customer_id -> Varchar,
        #[max_length = 64]
        merchant_id -> Varchar,
        #[max_length = 64]
        payment_method_id -> Varchar,
        mandate_status -> MandateStatus,
        mandate_type -> MandateType,
        customer_accepted_at -> Nullable<Timestamp>,
        #[max_length = 64]
        customer_ip_address -> Nullable<Varchar>,
        #[max_length = 255]
        customer_user_agent -> Nullable<Varchar>,
        #[max_length = 128]
        network_transaction_id -> Nullable<Varchar>,
        #[max_length = 64]
        previous_attempt_id -> Nullable<Varchar>,
        created_at -> Timestamp,
        mandate_amount -> Nullable<Int8>,
        mandate_currency -> Nullable<Currency>,
        amount_captured -> Nullable<Int8>,
        #[max_length = 64]
        connector -> Varchar,
        #[max_length = 128]
        connector_mandate_id -> Nullable<Varchar>,
        start_date -> Nullable<Timestamp>,
        end_date -> Nullable<Timestamp>,
        metadata -> Nullable<Jsonb>,
        connector_mandate_ids -> Nullable<Jsonb>,
    }
}

diesel::table! {
    use diesel::sql_types::*;
    use crate::enums::diesel_exports::*;

    merchant_account (id) {
        id -> Int4,
        #[max_length = 64]
        merchant_id -> Varchar,
        #[max_length = 255]
        return_url -> Nullable<Varchar>,
        enable_payment_response_hash -> Bool,
        #[max_length = 255]
        payment_response_hash_key -> Nullable<Varchar>,
        redirect_to_merchant_with_http_post -> Bool,
        merchant_name -> Nullable<Bytea>,
        merchant_details -> Nullable<Bytea>,
        webhook_details -> Nullable<Json>,
        sub_merchants_enabled -> Nullable<Bool>,
        #[max_length = 64]
        parent_merchant_id -> Nullable<Varchar>,
        #[max_length = 128]
        publishable_key -> Nullable<Varchar>,
        storage_scheme -> MerchantStorageScheme,
        #[max_length = 64]
        locker_id -> Nullable<Varchar>,
        metadata -> Nullable<Jsonb>,
        routing_algorithm -> Nullable<Json>,
        primary_business_details -> Json,
        intent_fulfillment_time -> Nullable<Int8>,
        created_at -> Timestamp,
        modified_at -> Timestamp,
        frm_routing_algorithm -> Nullable<Jsonb>,
        payout_routing_algorithm -> Nullable<Jsonb>,
        #[max_length = 32]
        organization_id -> Nullable<Varchar>,
        is_recon_enabled -> Bool,
        #[max_length = 64]
        default_profile -> Nullable<Varchar>,
        recon_status -> ReconStatus,
    }
}

diesel::table! {
    use diesel::sql_types::*;
    use crate::enums::diesel_exports::*;

    merchant_connector_account (id) {
        id -> Int4,
        #[max_length = 64]
        merchant_id -> Varchar,
        #[max_length = 64]
        connector_name -> Varchar,
        connector_account_details -> Bytea,
        test_mode -> Nullable<Bool>,
        disabled -> Nullable<Bool>,
        #[max_length = 128]
        merchant_connector_id -> Varchar,
        payment_methods_enabled -> Nullable<Array<Nullable<Json>>>,
        connector_type -> ConnectorType,
        metadata -> Nullable<Jsonb>,
        #[max_length = 255]
        connector_label -> Nullable<Varchar>,
        business_country -> Nullable<CountryAlpha2>,
        #[max_length = 255]
        business_label -> Nullable<Varchar>,
        #[max_length = 64]
        business_sub_label -> Nullable<Varchar>,
        frm_configs -> Nullable<Jsonb>,
        created_at -> Timestamp,
        modified_at -> Timestamp,
        connector_webhook_details -> Nullable<Jsonb>,
        frm_config -> Nullable<Array<Nullable<Jsonb>>>,
        #[max_length = 64]
        profile_id -> Nullable<Varchar>,
<<<<<<< HEAD
        pm_auth_config -> Nullable<Jsonb>,
=======
        applepay_verified_domains -> Nullable<Array<Nullable<Text>>>,
>>>>>>> 05696d32
    }
}

diesel::table! {
    use diesel::sql_types::*;
    use crate::enums::diesel_exports::*;

    merchant_key_store (merchant_id) {
        #[max_length = 64]
        merchant_id -> Varchar,
        key -> Bytea,
        created_at -> Timestamp,
    }
}

diesel::table! {
    use diesel::sql_types::*;
    use crate::enums::diesel_exports::*;

    payment_attempt (id) {
        id -> Int4,
        #[max_length = 64]
        payment_id -> Varchar,
        #[max_length = 64]
        merchant_id -> Varchar,
        #[max_length = 64]
        attempt_id -> Varchar,
        status -> AttemptStatus,
        amount -> Int8,
        currency -> Nullable<Currency>,
        save_to_locker -> Nullable<Bool>,
        #[max_length = 64]
        connector -> Nullable<Varchar>,
        error_message -> Nullable<Text>,
        offer_amount -> Nullable<Int8>,
        surcharge_amount -> Nullable<Int8>,
        tax_amount -> Nullable<Int8>,
        #[max_length = 64]
        payment_method_id -> Nullable<Varchar>,
        payment_method -> Nullable<Varchar>,
        #[max_length = 128]
        connector_transaction_id -> Nullable<Varchar>,
        capture_method -> Nullable<CaptureMethod>,
        capture_on -> Nullable<Timestamp>,
        confirm -> Bool,
        authentication_type -> Nullable<AuthenticationType>,
        created_at -> Timestamp,
        modified_at -> Timestamp,
        last_synced -> Nullable<Timestamp>,
        #[max_length = 255]
        cancellation_reason -> Nullable<Varchar>,
        amount_to_capture -> Nullable<Int8>,
        #[max_length = 64]
        mandate_id -> Nullable<Varchar>,
        browser_info -> Nullable<Jsonb>,
        #[max_length = 255]
        error_code -> Nullable<Varchar>,
        #[max_length = 128]
        payment_token -> Nullable<Varchar>,
        connector_metadata -> Nullable<Jsonb>,
        #[max_length = 50]
        payment_experience -> Nullable<Varchar>,
        #[max_length = 64]
        payment_method_type -> Nullable<Varchar>,
        payment_method_data -> Nullable<Jsonb>,
        #[max_length = 64]
        business_sub_label -> Nullable<Varchar>,
        straight_through_algorithm -> Nullable<Jsonb>,
        preprocessing_step_id -> Nullable<Varchar>,
        mandate_details -> Nullable<Jsonb>,
        error_reason -> Nullable<Text>,
        multiple_capture_count -> Nullable<Int2>,
        #[max_length = 128]
        connector_response_reference_id -> Nullable<Varchar>,
        amount_capturable -> Int8,
    }
}

diesel::table! {
    use diesel::sql_types::*;
    use crate::enums::diesel_exports::*;

    payment_intent (id) {
        id -> Int4,
        #[max_length = 64]
        payment_id -> Varchar,
        #[max_length = 64]
        merchant_id -> Varchar,
        status -> IntentStatus,
        amount -> Int8,
        currency -> Nullable<Currency>,
        amount_captured -> Nullable<Int8>,
        #[max_length = 64]
        customer_id -> Nullable<Varchar>,
        #[max_length = 255]
        description -> Nullable<Varchar>,
        #[max_length = 255]
        return_url -> Nullable<Varchar>,
        metadata -> Nullable<Jsonb>,
        #[max_length = 64]
        connector_id -> Nullable<Varchar>,
        #[max_length = 64]
        shipping_address_id -> Nullable<Varchar>,
        #[max_length = 64]
        billing_address_id -> Nullable<Varchar>,
        #[max_length = 255]
        statement_descriptor_name -> Nullable<Varchar>,
        #[max_length = 255]
        statement_descriptor_suffix -> Nullable<Varchar>,
        created_at -> Timestamp,
        modified_at -> Timestamp,
        last_synced -> Nullable<Timestamp>,
        setup_future_usage -> Nullable<FutureUsage>,
        off_session -> Nullable<Bool>,
        #[max_length = 128]
        client_secret -> Nullable<Varchar>,
        #[max_length = 64]
        active_attempt_id -> Varchar,
        business_country -> Nullable<CountryAlpha2>,
        #[max_length = 64]
        business_label -> Nullable<Varchar>,
        order_details -> Nullable<Array<Nullable<Jsonb>>>,
        allowed_payment_method_types -> Nullable<Json>,
        connector_metadata -> Nullable<Json>,
        feature_metadata -> Nullable<Json>,
        attempt_count -> Int2,
        #[max_length = 64]
        profile_id -> Nullable<Varchar>,
        #[max_length = 64]
        merchant_decision -> Nullable<Varchar>,
        payment_confirm_source -> Nullable<PaymentSource>,
    }
}

diesel::table! {
    use diesel::sql_types::*;
    use crate::enums::diesel_exports::*;

    payment_methods (id) {
        id -> Int4,
        #[max_length = 64]
        customer_id -> Varchar,
        #[max_length = 64]
        merchant_id -> Varchar,
        #[max_length = 64]
        payment_method_id -> Varchar,
        accepted_currency -> Nullable<Array<Nullable<Currency>>>,
        #[max_length = 32]
        scheme -> Nullable<Varchar>,
        #[max_length = 128]
        token -> Nullable<Varchar>,
        #[max_length = 255]
        cardholder_name -> Nullable<Varchar>,
        #[max_length = 64]
        issuer_name -> Nullable<Varchar>,
        #[max_length = 64]
        issuer_country -> Nullable<Varchar>,
        payer_country -> Nullable<Array<Nullable<Text>>>,
        is_stored -> Nullable<Bool>,
        #[max_length = 32]
        swift_code -> Nullable<Varchar>,
        #[max_length = 128]
        direct_debit_token -> Nullable<Varchar>,
        created_at -> Timestamp,
        last_modified -> Timestamp,
        payment_method -> Varchar,
        #[max_length = 64]
        payment_method_type -> Nullable<Varchar>,
        #[max_length = 128]
        payment_method_issuer -> Nullable<Varchar>,
        payment_method_issuer_code -> Nullable<PaymentMethodIssuerCode>,
        metadata -> Nullable<Json>,
        payment_method_data -> Nullable<Bytea>,
    }
}

diesel::table! {
    use diesel::sql_types::*;
    use crate::enums::diesel_exports::*;

    payout_attempt (payout_attempt_id) {
        #[max_length = 64]
        payout_attempt_id -> Varchar,
        #[max_length = 64]
        payout_id -> Varchar,
        #[max_length = 64]
        customer_id -> Varchar,
        #[max_length = 64]
        merchant_id -> Varchar,
        #[max_length = 64]
        address_id -> Varchar,
        #[max_length = 64]
        connector -> Varchar,
        #[max_length = 128]
        connector_payout_id -> Varchar,
        #[max_length = 64]
        payout_token -> Nullable<Varchar>,
        status -> PayoutStatus,
        is_eligible -> Nullable<Bool>,
        error_message -> Nullable<Text>,
        #[max_length = 64]
        error_code -> Nullable<Varchar>,
        business_country -> Nullable<CountryAlpha2>,
        #[max_length = 64]
        business_label -> Nullable<Varchar>,
        created_at -> Timestamp,
        last_modified_at -> Timestamp,
        #[max_length = 64]
        profile_id -> Nullable<Varchar>,
    }
}

diesel::table! {
    use diesel::sql_types::*;
    use crate::enums::diesel_exports::*;

    payouts (payout_id) {
        #[max_length = 64]
        payout_id -> Varchar,
        #[max_length = 64]
        merchant_id -> Varchar,
        #[max_length = 64]
        customer_id -> Varchar,
        #[max_length = 64]
        address_id -> Varchar,
        payout_type -> PayoutType,
        #[max_length = 64]
        payout_method_id -> Nullable<Varchar>,
        amount -> Int8,
        destination_currency -> Currency,
        source_currency -> Currency,
        #[max_length = 255]
        description -> Nullable<Varchar>,
        recurring -> Bool,
        auto_fulfill -> Bool,
        #[max_length = 255]
        return_url -> Nullable<Varchar>,
        #[max_length = 64]
        entity_type -> Varchar,
        metadata -> Nullable<Jsonb>,
        created_at -> Timestamp,
        last_modified_at -> Timestamp,
    }
}

diesel::table! {
    use diesel::sql_types::*;
    use crate::enums::diesel_exports::*;

    process_tracker (id) {
        #[max_length = 127]
        id -> Varchar,
        #[max_length = 64]
        name -> Nullable<Varchar>,
        tag -> Array<Nullable<Text>>,
        #[max_length = 64]
        runner -> Nullable<Varchar>,
        retry_count -> Int4,
        schedule_time -> Nullable<Timestamp>,
        #[max_length = 255]
        rule -> Varchar,
        tracking_data -> Json,
        #[max_length = 255]
        business_status -> Varchar,
        status -> ProcessTrackerStatus,
        event -> Array<Nullable<Text>>,
        created_at -> Timestamp,
        updated_at -> Timestamp,
    }
}

diesel::table! {
    use diesel::sql_types::*;
    use crate::enums::diesel_exports::*;

    refund (id) {
        id -> Int4,
        #[max_length = 64]
        internal_reference_id -> Varchar,
        #[max_length = 64]
        refund_id -> Varchar,
        #[max_length = 64]
        payment_id -> Varchar,
        #[max_length = 64]
        merchant_id -> Varchar,
        #[max_length = 128]
        connector_transaction_id -> Varchar,
        #[max_length = 64]
        connector -> Varchar,
        #[max_length = 128]
        connector_refund_id -> Nullable<Varchar>,
        #[max_length = 64]
        external_reference_id -> Nullable<Varchar>,
        refund_type -> RefundType,
        total_amount -> Int8,
        currency -> Currency,
        refund_amount -> Int8,
        refund_status -> RefundStatus,
        sent_to_gateway -> Bool,
        refund_error_message -> Nullable<Text>,
        metadata -> Nullable<Json>,
        #[max_length = 128]
        refund_arn -> Nullable<Varchar>,
        created_at -> Timestamp,
        modified_at -> Timestamp,
        #[max_length = 255]
        description -> Nullable<Varchar>,
        #[max_length = 64]
        attempt_id -> Varchar,
        #[max_length = 255]
        refund_reason -> Nullable<Varchar>,
        refund_error_code -> Nullable<Text>,
        #[max_length = 64]
        profile_id -> Nullable<Varchar>,
    }
}

diesel::table! {
    use diesel::sql_types::*;
    use crate::enums::diesel_exports::*;

    reverse_lookup (lookup_id) {
        #[max_length = 128]
        lookup_id -> Varchar,
        #[max_length = 128]
        sk_id -> Varchar,
        #[max_length = 128]
        pk_id -> Varchar,
        #[max_length = 128]
        source -> Varchar,
    }
}

diesel::allow_tables_to_appear_in_same_query!(
    address,
    api_keys,
    business_profile,
    captures,
    cards_info,
    configs,
    connector_response,
    customers,
    dispute,
    events,
    file_metadata,
    fraud_check,
    locker_mock_up,
    mandate,
    merchant_account,
    merchant_connector_account,
    merchant_key_store,
    payment_attempt,
    payment_intent,
    payment_methods,
    payout_attempt,
    payouts,
    process_tracker,
    refund,
    reverse_lookup,
);<|MERGE_RESOLUTION|>--- conflicted
+++ resolved
@@ -471,11 +471,8 @@
         frm_config -> Nullable<Array<Nullable<Jsonb>>>,
         #[max_length = 64]
         profile_id -> Nullable<Varchar>,
-<<<<<<< HEAD
+        applepay_verified_domains -> Nullable<Array<Nullable<Text>>>,
         pm_auth_config -> Nullable<Jsonb>,
-=======
-        applepay_verified_domains -> Nullable<Array<Nullable<Text>>>,
->>>>>>> 05696d32
     }
 }
 
