--- conflicted
+++ resolved
@@ -736,13 +736,10 @@
     /// default value from merchant account is taken if not passed
     #[schema(max_length = 64)]
     pub profile_id: Option<String>,
-<<<<<<< HEAD
-
-    pub pm_auth_config: Option<serde_json::Value>,
-=======
     /// identifier for the verified domains of a particular connector account
     pub applepay_verified_domains: Option<Vec<String>>,
->>>>>>> 05696d32
+
+    pub pm_auth_config: Option<serde_json::Value>,
 }
 
 /// Create a new Merchant Connector for the merchant account. The connector could be a payment processor / facilitator / acquirer or specialized services like Fraud / Accounting etc."
